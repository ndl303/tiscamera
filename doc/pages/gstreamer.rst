--- conflicted
+++ resolved
@@ -155,13 +155,7 @@
 
     This format has no additional format field.
 
-<<<<<<< HEAD
-*******************
-General Suggestions
-*******************
-
-Set `sync=false` on your sink element. This will prevent images from arriving later than necessary.
-=======
+
 Different Memory
 ----------------
 
@@ -201,8 +195,13 @@
           if features:
               if features.contains("memory:NVMM"):
                   # do something with this information
->>>>>>> 4cb0639a
-    
+
+*******************
+General Suggestions
+*******************
+
+Set `sync=false` on your sink element. This will prevent images from arriving later than necessary.
+
 *********
 Debugging
 *********
