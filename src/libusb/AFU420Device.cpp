--- conflicted
+++ resolved
@@ -498,24 +498,7 @@
         memcpy(desc.description, img::fcc_to_string(desc.fourcc).c_str(), sizeof(desc.description));
 
         std::vector<struct framerate_mapping> rf;
-<<<<<<< HEAD
-        auto add_res = [&rf](stream_fmt_data& _fmt, tcam_image_size& size) {
-            struct tcam_resolution_description res = {};
-            res.type = TCAM_RESOLUTION_TYPE_FIXED;
-            res.min_size.width = size.width;
-            res.min_size.height = size.height;
-            res.max_size.width = size.width;
-            res.max_size.height = size.height;
-
-            std::vector<double> f = create_steps_for_range(_fmt.fps_min, _fmt.fps_max);
-
-            framerate_mapping r = { res, f };
-            rf.push_back(r);
-        };
-
-        get_frame_rate_range(fmt.id, 0, fmt.dim_min, fmt.fps_min, fmt.fps_max);
-        add_res(fmt, fmt.dim_min);
-=======
+
         auto add_res = [&rf, this] (stream_fmt_data& _fmt, tcam_image_size& size)
             {
                 struct tcam_resolution_description res = {};
@@ -537,7 +520,6 @@
             };
 
         add_res(fmt, fmt.dim_max);
->>>>>>> 4cb0639a
 
         for (auto& f : get_standard_resolutions(fmt.dim_min, fmt.dim_max))
         {
@@ -551,15 +533,8 @@
             add_res(fmt, f);
         }
 
-<<<<<<< HEAD
-        get_frame_rate_range(fmt.id, 0, fmt.dim_max, fmt.fps_min, fmt.fps_max);
-        add_res(fmt, fmt.dim_max);
-        //SPDLOG_INFO("Adding fmt to fmt_list");
-=======
         add_res(fmt, fmt.dim_min);
 
-        //tcam_info("Adding fmt to fmt_list");
->>>>>>> 4cb0639a
         VideoFormatDescription format(nullptr, desc, rf);
         available_videoformats.push_back(format);
     }
