/*
 * Copyright 2014 The Imaging Source Europe GmbH
 *
 * Licensed under the Apache License, Version 2.0 (the "License");
 * you may not use this file except in compliance with the License.
 * You may obtain a copy of the License at
 *
 * http://www.apache.org/licenses/LICENSE-2.0
 *
 * Unless required by applicable law or agreed to in writing, software
 * distributed under the License is distributed on an "AS IS" BASIS,
 * WITHOUT WARRANTIES OR CONDITIONS OF ANY KIND, either express or implied.
 * See the License for the specific language governing permissions and
 * limitations under the License.
 */

#include "tcamgstbase.h"

#include "base_types.h"
#include "img/fcc_to_string.h"
#include "img/image_fourcc_func.h"
#include "img/image_transform_base.h"
#include "img/img_type.h"
#include "logging.h"
#include "public_utils.h"
#include "tcamgststrings.h"

#include <map>
#include <algorithm> //std::find
#include <stddef.h> // NULL
#include <string.h> // strcmp


std::pair<std::string, std::string> separate_serial_and_type(const std::string& input)
{
    auto pos = input.find("-");

    if (pos != std::string::npos)
    {
        std::string tmp1 = input.substr(0, pos);
        std::string tmp2 = input.substr(pos + 1);

        return std::make_pair(tmp1, tmp2);
    }
    return std::make_pair(input, std::string {});
}


bool separate_serial_and_type(const std::string& input, std::string& serial, std::string& type)
{
    auto pos = input.find("-");

    if (pos != std::string::npos)
    {
        // assign to tmp variables
        // input could be self->device_serial
        // overwriting it would ivalidate input for
        // device_type retrieval
        std::string tmp1 = input.substr(0, pos);
        std::string tmp2 = input.substr(pos + 1);

        serial = tmp1;
        type = tmp2;

        return true;
    }
    else
    {
        serial = input;
    }
    return false;
}


<<<<<<< HEAD
GstElement* tcam_gst_find_camera_src(GstElement* element)
=======
typedef struct tcam_src_element_
{
    std::string name;
    // name so because function `g_type_name` exists
    std::string g_type_name_str;
    std::vector<TCAM_DEVICE_TYPE> type;
} tcam_src_element;


std::vector<tcam_src_element> get_possible_sources ()
{
    std::vector<tcam_src_element> ret;

    ret.push_back({"tcammainsrc", "GstTcamMainSrc", {TCAM_DEVICE_TYPE_V4L2, TCAM_DEVICE_TYPE_ARAVIS, TCAM_DEVICE_TYPE_LIBUSB}});
    ret.push_back({"tcamtegrasrc", "GstTcamTegraSrc", {TCAM_DEVICE_TYPE_TEGRA}});
    ret.push_back({"tcampimipisrc", "GstTcamPiMipiSrc", {TCAM_DEVICE_TYPE_PIMIPI}});
    ret.push_back({"tcamsrc", "GstTcamSrc", {TCAM_DEVICE_TYPE_V4L2, TCAM_DEVICE_TYPE_ARAVIS, TCAM_DEVICE_TYPE_LIBUSB, TCAM_DEVICE_TYPE_TEGRA, TCAM_DEVICE_TYPE_PIMIPI}});

    return ret;
}


std::vector<std::string> get_source_element_factory_names()
{
    auto sources = get_possible_sources();

    std::vector<std::string> ret;

    ret.reserve(sources.size());

    for (const auto& s : sources)
    {
        ret.push_back(s.g_type_name_str);
    }

    return ret;
}


GstElement* tcam_gst_find_camera_src_rec (GstElement* element, const std::vector<std::string>& factory_names)
>>>>>>> 4cb0639a
{
    GstPad* orig_pad = gst_element_get_static_pad(element, "sink");

    GstPad* src_pad = gst_pad_get_peer(orig_pad);
    gst_object_unref(orig_pad);

    if (!src_pad)
    {
        // this means we have reached a dead end where no valid tcamsrc exists
        return nullptr;
    }

    GstElement* el = gst_pad_get_parent_element(src_pad);

    gst_object_unref(src_pad);
<<<<<<< HEAD
    GstElement* ret;
    const char* name =
        g_type_name(gst_element_factory_get_element_type(gst_element_get_factory(el)));
    if (g_strcmp0(name, "GstTcamSrc") == 0)
    {
        return el;
    }
    ret = tcam_gst_find_camera_src(el);
=======
    std::string name = g_type_name(gst_element_factory_get_element_type(gst_element_get_factory(el)));

    if (std::find(factory_names.begin(), factory_names.end(), name) != factory_names.end())
    {
        return el;
    }

    GstElement* ret = tcam_gst_find_camera_src_rec(el, factory_names);
>>>>>>> 4cb0639a

    gst_object_unref(el);

    return ret;
}


<<<<<<< HEAD
std::string get_plugin_version(const char* plugin_name)
=======
GstElement* tcam_gst_find_camera_src (GstElement* element)
{
    std::vector<std::string> factory_names = get_source_element_factory_names();

    return tcam_gst_find_camera_src_rec(element, factory_names);
}


std::string get_plugin_version (const char* plugin_name)
>>>>>>> 4cb0639a
{
    GstPlugin* plugin = gst_plugin_load_by_name(plugin_name);
    if (plugin == nullptr)
    {
        return {};
    }

    std::string rval;
    const char* version_str = gst_plugin_get_version(plugin);
    if (version_str != nullptr)
    {
        rval = version_str;
    }

    gst_object_unref(plugin);

    return rval;
}


std::vector<std::string> tcam_helper::gst_consume_GSList_to_vector(GSList* lst)
{
    if (lst == nullptr)
    {
        return {};
    }

    std::vector<std::string> rval;
    GSList* iter = lst;
    do {
        char* str = static_cast<char*>(iter->data);

        rval.push_back(str);

        ::g_free(str);

        iter = g_slist_next(iter);
    } while (iter != nullptr);

    g_slist_free(lst);

    return rval;
}


static std::vector<std::string> gst_list_to_vector(const GValue* gst_list)
{
    std::vector<std::string> ret;
    if (!GST_VALUE_HOLDS_LIST(gst_list))
    {
        SPDLOG_ERROR("Given GValue is not a list.");
        return ret;
    }

    for (unsigned int x = 0; x < gst_value_list_get_size(gst_list); ++x)
    {
        const GValue* val = gst_value_list_get_value(gst_list, x);

        if (G_VALUE_TYPE(val) == G_TYPE_STRING)
        {

            ret.push_back(g_value_get_string(val));
        }
        else
        {
            SPDLOG_ERROR("NOT IMPLEMENTED. TYPE CAN NOT BE INTERPRETED");
        }
    }

    return ret;
}


bool tcam_gst_raw_only_has_mono(const GstCaps* caps)
{
    if (caps == nullptr)
    {
        return false;
    }

    auto correct_format = [](const char* str) {
        if (str == nullptr)
        {
            return false;
        }

        static const char* formats[] = { "GRAY8",   "GRAY16_LE", "GRAY16_BE", "GRAY12p",
                                         "GRAY10p", "GRAY12m",   "GRAY10m" };

        return std::any_of(std::begin(formats), std::end(formats), [str](const char* op2) {
            return strcmp(str, op2) == 0;
        });
    };

    for (unsigned int i = 0; i < gst_caps_get_size(caps); ++i)
    {
        GstStructure* struc = gst_caps_get_structure(caps, i);

        if (strcmp("video/x-raw", gst_structure_get_name(struc)) == 0)
        {
            if (gst_structure_has_field(struc, "format"))
            {
                if (gst_structure_get_field_type(struc, "format") == G_TYPE_STRING)
                {
                    if (!correct_format(gst_structure_get_string(struc, "format")))
                    {
                        return false;
                    }
                }
                else if (gst_structure_get_field_type(struc, "format") == GST_TYPE_LIST)
                {
                    auto vec = gst_list_to_vector(gst_structure_get_value(struc, "format"));

                    for (const auto& fmt : vec)
                    {
                        if (!correct_format(fmt.c_str()))
                        {
                            return false;
                        }
                    }
                }
                else
                {
                    SPDLOG_ERROR("Cannot handle format type in GstStructure.");
                }
            }
            else
            {
                // since raw can be anything
                // do not assume it is gray but color
                return false;
            }
        }
        else
        {
            return false;
        }
    }

    return true;
}


static bool tcam_gst_is_fourcc_bayer(const uint32_t fourcc)
{
    if (fourcc == FOURCC_GBRG8 || fourcc == FOURCC_GRBG8 || fourcc == FOURCC_RGGB8
        || fourcc == FOURCC_BGGR8)
    {
        return TRUE;
    }
    return FALSE;
}
<<<<<<< HEAD
=======


static bool tcam_gst_is_bayer10_fourcc (const uint32_t fourcc)
{
   if (fourcc == FOURCC_GBRG10
       || fourcc == FOURCC_GRBG10
       || fourcc == FOURCC_RGGB10
       || fourcc == FOURCC_BGGR10)
   {
       return TRUE;
   }
   return FALSE;
}


static bool tcam_gst_is_bayer10_packed_fourcc (const uint32_t fourcc)
{
   if (fourcc == FOURCC_GBRG10_SPACKED
       || fourcc == FOURCC_GRBG10_SPACKED
       || fourcc == FOURCC_RGGB10_SPACKED
       || fourcc == FOURCC_BGGR10_SPACKED
       || fourcc == FOURCC_GBRG10_MIPI_PACKED
       || fourcc == FOURCC_GRBG10_MIPI_PACKED
       || fourcc == FOURCC_RGGB10_MIPI_PACKED
       || fourcc == FOURCC_BGGR10_MIPI_PACKED)
   {
       return TRUE;
   }
   return FALSE;
}


static bool tcam_gst_is_bayer12_fourcc (const uint32_t fourcc)
{
    if (fourcc == FOURCC_GBRG12
        || fourcc == FOURCC_GRBG12
        || fourcc == FOURCC_RGGB12
        || fourcc == FOURCC_BGGR12)
    {
        return TRUE;
    }
    return FALSE;
}
>>>>>>> 4cb0639a


static bool tcam_gst_is_bayer12_packed_fourcc(const uint32_t fourcc)
{
    if (fourcc == FOURCC_GBRG12_MIPI_PACKED || fourcc == FOURCC_GRBG12_MIPI_PACKED
        || fourcc == FOURCC_RGGB12_MIPI_PACKED || fourcc == FOURCC_BGGR12_MIPI_PACKED
        || fourcc == FOURCC_GBRG12_SPACKED || fourcc == FOURCC_GRBG12_SPACKED
        || fourcc == FOURCC_RGGB12_SPACKED || fourcc == FOURCC_BGGR12_SPACKED
        || fourcc == FOURCC_GBRG12_PACKED || fourcc == FOURCC_GRBG12_PACKED
        || fourcc == FOURCC_RGGB12_PACKED || fourcc == FOURCC_BGGR12_PACKED)
    {
        return TRUE;
    }
    return FALSE;
}


static bool tcam_gst_is_bayer16_fourcc(const uint32_t fourcc)
{
    if (fourcc == FOURCC_GBRG16 || fourcc == FOURCC_GRBG16 || fourcc == FOURCC_RGGB16
        || fourcc == FOURCC_BGGR16)
    {
        return TRUE;
    }
    return FALSE;
}

static bool tcam_gst_is_fourcc_yuv(const uint32_t fourcc)
{
    if (fourcc == FOURCC_YUY2 || fourcc == FOURCC_UYVY
        //|| fourcc == FOURCC_I420
        //|| fourcc == FOURCC_YV16
        || fourcc == FOURCC_IYU1 || fourcc == FOURCC_IYU2
        || fourcc == FOURCC_Y411 || fourcc == FOURCC_NV12)
    {
        return true;
    }
    return false;
}


bool tcam_gst_is_bayer8_string(const char* format_string)
{
    if (format_string == nullptr)
    {
        return false;
    }

    if (strcmp(format_string, "gbrg") == 0 || strcmp(format_string, "grbg") == 0
        || strcmp(format_string, "rggb") == 0 || strcmp(format_string, "bggr") == 0)
    {
        return true;
    }

    return false;
}


bool tcam_gst_is_bayer10_string(const char* format_string)
{
    if (format_string == nullptr)
    {
        return false;
    }

    if (strncmp(format_string, "gbrg10", strlen("gbrg10")) == 0
        || strncmp(format_string, "grbg10", strlen("grbg10")) == 0
        || strncmp(format_string, "rggb10", strlen("rggb10")) == 0
        || strncmp(format_string, "bggr10", strlen("bggr10")) == 0)
    {
        return true;
    }

    return false;
}


bool tcam_gst_is_bayer10_packed_string(const char* format_string)
{
    if (format_string == nullptr)
    {
        return false;
    }

    static const std::array<std::string, 12> format_list = {
        "rggb10p", "grbg10p", "gbrg10p", "bggr10p", "rggb10s", "grbg10s",
        "gbrg10s", "bggr10s", "rggb10m", "grbg10m", "gbrg10m", "bggr10m",
    };

    if (std::find(format_list.begin(), format_list.end(), format_string) != format_list.end())
    {
        return true;
    }

    return false;
}


bool tcam_gst_is_bayer12_string(const char* format_string)
{
    if (format_string == nullptr)
    {
        return false;
    }

    if (strncmp(format_string, "gbrg12", strlen("gbrg12")) == 0
        || strncmp(format_string, "grbg12", strlen("grbg12")) == 0
        || strncmp(format_string, "rggb12", strlen("rggb12")) == 0
        || strncmp(format_string, "bggr12", strlen("bggr12")) == 0)
    {
        return true;
    }

    return false;
}


bool tcam_gst_is_bayer12_packed_string(const char* format_string)
{
    if (format_string == nullptr)
    {
        return false;
    }

    static const std::array<std::string, 12> format_list = {
        "rggb12p", "grbg12p", "gbrg12p", "bggr12p", "rggb12s", "grbg12s",
        "gbrg12s", "bggr12s", "rggb12m", "grbg12m", "gbrg12m", "bggr12m",
    };

    if (std::find(format_list.begin(), format_list.end(), format_string) != format_list.end())
    {
        return true;
    }

    return false;
}


bool tcam_gst_is_bayer16_string(const char* format_string)
{
    if (format_string == nullptr)
    {
        return false;
    }

    if (strcmp(format_string, "gbrg16") == 0 || strcmp(format_string, "grbg16") == 0
        || strcmp(format_string, "rggb16") == 0 || strcmp(format_string, "bggr16") == 0)
    {
        return true;
    }

    return false;
}


bool tcam_gst_is_fourcc_rgb(const unsigned int fourcc)
{
    if (fourcc == GST_MAKE_FOURCC('R', 'G', 'B', 'x')
        || fourcc == GST_MAKE_FOURCC('x', 'R', 'G', 'B')
        || fourcc == GST_MAKE_FOURCC('B', 'G', 'R', 'x')
        || fourcc == GST_MAKE_FOURCC('x', 'B', 'G', 'R')
        || fourcc == GST_MAKE_FOURCC('R', 'G', 'B', 'A')
        || fourcc == GST_MAKE_FOURCC('A', 'R', 'G', 'B')
        || fourcc == GST_MAKE_FOURCC('B', 'G', 'R', 'A')
        || fourcc == GST_MAKE_FOURCC('A', 'B', 'G', 'R') || fourcc == FOURCC_BGR24
        || fourcc == FOURCC_BGRA32 || fourcc == FOURCC_BGRA64)
    {
        return TRUE;
    }

    return FALSE;
}

bool tcam_gst_is_bayerpwl_fourcc(const unsigned int fourcc)
{
    if (fourcc == FOURCC_PWL_RG12_MIPI
        || fourcc == FOURCC_PWL_RG12
        || fourcc == FOURCC_PWL_RG16H12)
    {
        return true;
    }
    return false;
}

bool tcam_gst_is_polarized_mono(const unsigned int fourcc)
{
    if (fourcc == FOURCC_POLARIZATION_MONO8_90_45_135_0
        || fourcc == FOURCC_POLARIZATION_MONO16_90_45_135_0
        || fourcc == FOURCC_POLARIZATION_MONO12_SPACKED_90_45_135_0
        || fourcc == FOURCC_POLARIZATION_MONO12_PACKED_90_45_135_0
        || fourcc == FOURCC_POLARIZATION_ADI_PLANAR_MONO8
        || fourcc == FOURCC_POLARIZATION_ADI_PLANAR_MONO16
        || fourcc == FOURCC_POLARIZATION_ADI_MONO8 || fourcc == FOURCC_POLARIZATION_ADI_MONO16
        || fourcc == FOURCC_POLARIZATION_PACKED8 || fourcc == FOURCC_POLARIZATION_PACKED16)
    {
        return true;
    }

    return false;
}


bool tcam_gst_is_polarized_bayer(const unsigned int fourcc)
{
    if (fourcc == FOURCC_POLARIZATION_BG8_90_45_135_0
        || fourcc == FOURCC_POLARIZATION_BG16_90_45_135_0
        || fourcc == FOURCC_POLARIZATION_BG12_SPACKED_90_45_135_0
        || fourcc == FOURCC_POLARIZATION_BG12_PACKED_90_45_135_0
        || fourcc == FOURCC_POLARIZATION_PACKED8_BAYER_BG
        || fourcc == FOURCC_POLARIZATION_PACKED16_BAYER_BG)
    {
        return true;
    }

    return false;
}


static bool tcam_gst_fixate_caps(GstCaps* caps)
{
    if (caps == nullptr || gst_caps_is_empty(caps) || gst_caps_is_any(caps))
    {
        return FALSE;
    }

    GstStructure* structure = gst_caps_get_structure(caps, 0);

    if (gst_structure_has_field(structure, "width"))
    {
        gst_structure_fixate_field_nearest_int(structure, "width", G_MAXINT);
    }
    if (gst_structure_has_field(structure, "height"))
    {
        gst_structure_fixate_field_nearest_int(structure, "height", G_MAXINT);
    }
    if (gst_structure_has_field(structure, "framerate"))
    {
        gst_structure_fixate_field_nearest_fraction(structure, "framerate", G_MAXINT, 1);
    }

    return TRUE;
}


static void gst_caps_change_name(GstCaps* caps, const char* name)
{
    for (unsigned int i = 0; i < gst_caps_get_size(caps); ++i)
    {
        GstStructure* struc = gst_caps_get_structure(caps, i);

        if (struc != nullptr)
        {
            gst_structure_set_name(struc, name);
            gst_structure_remove_field(struc, "format");
        }
    }
}

bool gst_caps_are_bayer_only(const GstCaps* caps)
{
    if (caps == nullptr)
    {
        return false;
    }

    for (unsigned int i = 0; i < gst_caps_get_size(caps); ++i)
    {
        GstStructure* struc = gst_caps_get_structure(caps, i);

        if (strcmp(gst_structure_get_name(struc), "video/x-bayer") != 0)
        {
            return false;
        }
    }
    return true;
}

static bool is_really_empty_caps(const GstCaps* caps)
{
    /*
gst_caps_is_empty acts erratic, thus we work around the issue with gst_caps_to_string:

--------
(gdb) print (char*)gst_caps_to_string (caps)
$4 = 0x555555a8f120 "EMPTY"
(gdb) print (int)gst_caps_is_empty (caps)
(process:5873): GStreamer-CRITICAL (recursed) **: gst_caps_is_empty: assertion 'GST_IS_CAPS (caps)' failed
--------

*/

    if (caps == nullptr)
    {
        return true;
    }

    auto tmp_caps_string = gst_helper::to_string(caps);
    if ((tmp_caps_string == "EMPTY") || gst_caps_is_any(caps))
    {
        return true;
    }
    return false;
}


/**
 * Helper function to get a list of all available fourccs in caps
 */
static std::vector<uint32_t> index_format_fourccs(const GstCaps* caps)
{
    if (is_really_empty_caps(caps))
    {
        return {};
    }

    std::vector<uint32_t> ret;


    // only add when fourcc is not 0
    auto add_format = [&ret](const char* name, const char* fmt) {
        uint32_t fourcc = tcam_fourcc_from_gst_1_0_caps_string(name, fmt);
        if (fourcc != 0)
        {
            ret.push_back(fourcc);
        }
    };

    for (guint i = 0; i < gst_caps_get_size(caps); ++i)
    {
        GstStructure* struc = gst_caps_get_structure(caps, i);

        std::vector<std::string> vec;

        if (gst_structure_get_field_type(struc, "format") == GST_TYPE_LIST)
        {
            vec = gst_list_to_vector(gst_structure_get_value(struc, "format"));
        }
        else if (gst_structure_get_field_type(struc, "format") == G_TYPE_STRING)
        {
            vec.push_back(gst_structure_get_string(struc, "format"));
        }


        const char* name = gst_structure_get_name(struc);

        if (!vec.empty())
        {
            for (const auto& fmt : vec) { add_format(name, fmt.c_str()); }
        }
        else
        {
            // this will be the case for things like image/jpeg
            // such caps will have no format field and thus vec.empty() ==
            add_format(name, "");
        }
    }

    // remove duplicate entries
    // probably never enough entries to make switch to std::set a good alternative
    std::sort(ret.begin(), ret.end());
    ret.erase(std::unique(ret.begin(), ret.end()), ret.end());

    return ret;
}

void reset_input_caps_modules(struct input_caps_required_modules& modules)
{
    modules.bayertransform = false;
    modules.bayer2rgb = false;
    modules.videoconvert = false;
    modules.jpegdec = false;
    modules.dutils = false;
}


static uint32_t find_preferred_format(const std::vector<uint32_t>& vec)
{
    /**
     * prefer bayer 8-bit over everything else
     * if bayer 8-bit does not exist order according to the following list:
     * color formats like BGR
     * color formats like YUV
     * formats like MJPEG
     * GRAY16
     * GRAY8
     * pwl bayer
     * bayer12/16
     * polarized bayer
     * polarized mono
     */

    if (vec.empty())
    {
        return 0;
    }

    // maps are ordered
    // assume vec contains only unique values
    // map.begin() thus has the entry with best rank
    // since our key are associated in the way we prefer
    std::map<int, uint32_t> map;

    for (const auto& fourcc : vec)
    {
        if (tcam_gst_is_fourcc_bayer(fourcc))
        {
            //best_result = fourcc;
            map[0] = fourcc;
        }
        else if (tcam_gst_is_fourcc_rgb(fourcc))
        {
            map[10] = fourcc;
        }
        else if (tcam_gst_is_fourcc_yuv(fourcc))
        {
            map[20] = fourcc;
        }
        else if (fourcc == FOURCC_MJPG)
        {
            map[30] = fourcc;
        }
        else if (fourcc == FOURCC_Y800)
        {
            map[40] = fourcc;
        }
        else if (fourcc == FOURCC_Y16)
        {
            map[50] = fourcc;
        }
        else if (tcam_gst_is_bayerpwl_fourcc(fourcc))
        {
            map[60] = fourcc;
        }
        else if (tcam_gst_is_bayer10_fourcc(fourcc) || tcam_gst_is_bayer10_packed_fourcc(fourcc))
        {
            map[65] = fourcc;
        }
<<<<<<< HEAD
        //#TODO why is here no mention of bayer10?
        else if (tcam_gst_is_bayer12_packed_fourcc(fourcc))
=======
        else if (tcam_gst_is_bayer12_fourcc(fourcc) || tcam_gst_is_bayer12_packed_fourcc(fourcc))
>>>>>>> 4cb0639a
        {
            map[70] = fourcc;
        }
        else if (tcam_gst_is_bayer16_fourcc(fourcc))
        {
            map[80] = fourcc;
        }
        else if (tcam_gst_is_polarized_bayer(fourcc))
        {
            map[90] = fourcc;
        }
        else if (tcam_gst_is_polarized_mono(fourcc))
        {
            map[100] = fourcc;
        }
        else
        {
            SPDLOG_ERROR("Could not associate rank with fourcc {:x} {}",
                         fourcc,
                         img::fcc_to_string(fourcc).c_str());
        }
    }
    if (map.empty())
    {
        return 0;
    }

    return map.begin()->second;
}


GstCaps* tcam_gst_find_largest_caps(const GstCaps* incoming)
{
    /**
     * find_largest_caps tries to find the largest caps
     * according to the following rules:
     *
     * 1. determine the preferred format
     *       prefer bayer 8-bit over everything else
     *       if bayer 8-bit does not exist order according to the following list:
     *       color formats like BGR
     *       formats like MJPEG
     *       GRAY8
     *       GRAY16
     *       pwl bayer
     *       bayer12/16
     *
     * 2. find the largest resolution
     * 3. for the format with the largest resolution take the highest framerate
     */
    std::vector<uint32_t> format_fourccs = index_format_fourccs(incoming);

    uint32_t preferred_fourcc = find_preferred_format(format_fourccs);

    if (is_really_empty_caps(incoming))
    {
        return nullptr;
    }

    int largest_index = 0;
    int largest_width = -1;
    int largest_height = -1;

    for (guint i = 0; i < gst_caps_get_size(incoming); ++i)
    {
        GstStructure* struc = gst_caps_get_structure(incoming, i);

        const char* format = gst_structure_get_string(struc, "format");

        uint32_t fourcc =
            tcam_fourcc_from_gst_1_0_caps_string(gst_structure_get_name(struc), format);

        // TODO: what about video/x-raw, format={GRAY8, GRAY16_LE}
        if (fourcc != preferred_fourcc)
        {
            continue;
        }

        int width = -1;
        int height = -1;
        bool new_width = false;
        bool new_height = false;

        // will fail if width is a range so we only handle
        // halfway fixated caps
        if (gst_structure_get_field_type(struc, "width") == G_TYPE_INT)
        {
            if (gst_structure_get_int(struc, "width", &width))
            {
                if (largest_width < width)
                {
                    largest_width = width;
                    new_width = true;
                }
            }
        }
        // else if (gst_structure_get_field_type(struc, "width") == GST_TYPE_INT_RANGE)
        // {
        //     const GValue* int_range = gst_structure_get_value(struc, "width");

        //     width = gst_value_get_int_range_max(int_range);
        //     if (largest_width < width)
        //     {
        //         largest_width = width;
        //         new_width = true;
        //     }
        // }
        else
        {
            SPDLOG_INFO("Field 'width' does not have a supported type. Current type: '{}'",
                        g_type_name(gst_structure_get_field_type(struc, "width")));
        }

        if (gst_structure_get_field_type(struc, "height") == G_TYPE_INT)
        {
            if (gst_structure_get_int(struc, "height", &height))
            {
                if (largest_height <= height)
                {
                    largest_height = height;
                    new_height = true;
                }
            }
        }
        // else if (gst_structure_get_field_type(struc, "height") == GST_TYPE_INT_RANGE)
        // {
        //     const GValue* int_range = gst_structure_get_value(struc, "height");

        //     height = gst_value_get_int_range_max(int_range);
        //     if (largest_height < height)
        //     {
        //         largest_height = height;
        //         new_height = true;
        //     }
        // }
        else
        {
            SPDLOG_INFO("Field 'height' does not have a supported type. Current type: '{}'",
                        g_type_name(gst_structure_get_field_type(struc, "height")));
        }

        if (new_width || new_height)
        {
            largest_index = i;
        }
    }

    GstCaps* largest_caps = gst_caps_copy_nth(incoming, largest_index);

    SPDLOG_INFO("Fixating assumed largest caps: {}", gst_helper::to_string(largest_caps).c_str());

    if (!tcam_gst_fixate_caps(largest_caps))
    {
        gst_caps_unref(largest_caps);

        GST_ERROR("Cannot fixate largest caps. Returning NULL");
        return nullptr;
    }

    GstStructure* s = gst_caps_get_structure(largest_caps, 0);

    int h;
    gst_structure_get_int(s, "height", &h);
    int w;
    gst_structure_get_int(s, "width", &w);

    int num;
    int den;
    gst_structure_get_fraction(s, "framerate", &num, &den);

    GValue vh = G_VALUE_INIT;

    g_value_init(&vh, G_TYPE_INT);
    g_value_set_int(&vh, h); // #TODO this function really looks bad here

    gst_caps_set_value(largest_caps, "height", &vh);

    GstCaps* ret_caps = gst_caps_new_simple(gst_structure_get_name(s),
                                            "framerate",
                                            GST_TYPE_FRACTION,
                                            num,
                                            den,
                                            "width",
                                            G_TYPE_INT,
                                            w,
                                            "height",
                                            G_TYPE_INT,
                                            h,
                                            NULL);

    if (gst_structure_has_field(s, "format"))
    {
        gst_caps_set_value(ret_caps, "format", gst_structure_get_value(s, "format"));
    }

    gst_caps_unref(largest_caps);

    SPDLOG_INFO("Largest caps are: {}", gst_helper::to_string(ret_caps).c_str());

    return ret_caps;
}

bool contains_jpeg(const GstCaps* caps)
{
    if (caps == nullptr)
    {
        return false;
    }

    for (unsigned int i = 0; i < gst_caps_get_size(caps); ++i)
    {
        if (strcmp("image/jpeg", gst_structure_get_name(gst_caps_get_structure(caps, i))) == 0)
        {
            return true;
        }
    }

    return false;
}

bool contains_bayer(const GstCaps* caps)
{
    if (caps == nullptr)
    {
        return false;
    }

    for (unsigned int i = 0; i < gst_caps_get_size(caps); ++i)
    {
        if (strcmp("video/x-bayer", gst_structure_get_name(gst_caps_get_structure(caps, i))) == 0)
        {
            return true;
        }
    }

    return false;
}

bool tcam_gst_contains_bayer_10_bit(const GstCaps* caps)
{
    if (caps == nullptr)
    {
        return false;
    }

    GstCaps* tmp = gst_caps_from_string("video/x-bayer, format={rggb10, bggr10, gbrg10, grbg10,"
                                        "rggb10p, bggr10p, gbrg10p, grbg10p,"
                                        "rggb10s, bggr10s, gbrg10s, grbg10s,"
                                        "rggb10m, bggr10m, gbrg10m, grbg10m}");
    gboolean ret = gst_caps_can_intersect(caps, tmp);
    gst_caps_unref(tmp);

    return ret;
}


bool tcam_gst_contains_bayer_12_bit(const GstCaps* caps)
{
    if (caps == nullptr)
    {
        return false;
    }

    GstCaps* tmp = gst_caps_from_string("video/x-bayer, format={rggb12, bggr12, gbrg12, grbg12,"
                                        "rggb12p, bggr12p, gbrg12p, grbg12p,"
                                        "rggb12s, bggr12s, gbrg12s, grbg12s,"
                                        "rggb12m, bggr12m, gbrg12m, grbg12m}");
    gboolean ret = gst_caps_can_intersect(caps, tmp);
    gst_caps_unref(tmp);

    return ret;
}

bool tcam_gst_contains_mono_10_bit(const GstCaps* caps)
{
    if (caps == nullptr)
    {
        return false;
    }

    GstCaps* tmp = gst_caps_from_string("video/x-raw, format={GRAY10, GRAY10, GRAY10, GRAY10,"
                                        "GRAY10p, GRAY10p, GRAY10p, GRAY10p,"
                                        "GRAY10s, GRAY10s, GRAY10s, GRAY10s,"
                                        "GRAY10m, GRAY10m, GRAY10m, GRAY10m}");
    gboolean ret = gst_caps_can_intersect(caps, tmp);
    gst_caps_unref(tmp);

    return ret;
}


bool tcam_gst_contains_mono_12_bit(const GstCaps* caps)
{
    if (caps == nullptr)
    {
        return false;
    }

    GstCaps* tmp = gst_caps_from_string("video/x-raw, format={GRAY12, GRAY12, GRAY12, GRAY12,"
                                        "GRAY12p, GRAY12p, GRAY12p, GRAY12p,"
                                        "GRAY12s, GRAY12s, GRAY12s, GRAY12s,"
                                        "GRAY12m, GRAY12m, GRAY12m, GRAY12m}");
    gboolean ret = gst_caps_can_intersect(caps, tmp);
    gst_caps_unref(tmp);

    return ret;
}


static GstCaps* get_caps_from_element(GstElement* element, const char* padname)
{
    if (!element || !padname)
    {
        return nullptr;
    }

    auto pad = gst_element_get_static_pad(element, padname);
    GstCaps* ret = gst_pad_query_caps(pad, NULL);
    gst_object_unref(pad);

    return ret;
}

GstCaps* get_caps_from_element_name(const char* elementname, const char* padname)
{
    GstElement* ele = gst_element_factory_make(elementname, "tmp-element");
    if (!ele)
    {
        return nullptr;
    }

    auto ret = get_caps_from_element(ele, padname);

    gst_object_unref(ele);

    return ret;
}


std::vector<std::string> index_caps_formats(GstCaps* caps)
{
    // todo missing jpeg

    std::vector<std::string> ret;

    for (guint i = 0; i < gst_caps_get_size(caps); ++i)
    {
        GstStructure* struc = gst_caps_get_structure(caps, i);

        if (gst_structure_get_field_type(struc, "format") == GST_TYPE_LIST)
        {
            auto vec = gst_list_to_vector(gst_structure_get_value(struc, "format"));

            for (const auto& v : vec)
            {
                std::string str = gst_structure_get_name(struc);
                str += ",format=";
                str += v;
                ret.push_back(str);
            }
        }
        else if (gst_structure_get_field_type(struc, "format") == G_TYPE_STRING)
        {
            std::string str = gst_structure_get_name(struc);
            str += ",format=";
            str += gst_structure_get_string(struc, "format");
            ret.push_back(str);
        }
    }

    // make all entries unique
    std::sort(ret.begin(), ret.end());
    ret.erase(std::unique(ret.begin(), ret.end()), ret.end());
    return ret;
}

/**
 * @param formats - GstCaps from which the format and name shall be used
 * @param rest - GstCaps from which the rest i.e. width,height,framerate, shall be used, is_fixed has to be true
 * @return GstCaps containing merged caps, user takes ownership
 */
static GstCaps* create_caps_for_formats(GstCaps* formats, GstCaps* rest)
{
    if (!gst_caps_is_fixed(rest))
    {
        return nullptr;
    }

    auto st = gst_caps_get_structure(rest, 0);
    auto width = gst_structure_get_value(st, "width");
    auto height = gst_structure_get_value(st, "height");
    auto framerate = gst_structure_get_value(st, "framerate");

    auto caps_formats = index_caps_formats(formats);

    if (caps_formats.empty())
    {
        SPDLOG_ERROR("Could not identify formats for caps creation");
        return nullptr;
    }

    GstCaps* ret = gst_caps_new_empty();

    for (const auto& fmt : caps_formats)
    {
        GstCaps* tmp = gst_caps_from_string(fmt.c_str());

        if (width)
        {
            gst_caps_set_value(tmp, "width", width);
        }
        if (height)
        {
            gst_caps_set_value(tmp, "height", height);
        }
        if (framerate)
        {
            gst_caps_set_value(tmp, "framerate", framerate);
        }

        gst_caps_append(ret, tmp);
    }

    return ret;
}


static GstCaps* find_input_caps_dutils(GstCaps* available_caps,
                                       GstCaps* wanted_caps,
                                       bool& /*requires_bayer*/,
                                       bool& requires_vidoeconvert,
                                       bool& /*requires_jpegdec*/,
                                       bool& requires_dutils)
{
    requires_vidoeconvert = true;

    GstElementFactory* dutils = gst_element_factory_find("tcamdutils");

    if (!dutils)
    {
        SPDLOG_ERROR("Could not create dutils.");
        return nullptr;
    }

    // check if only dutils suffice
    if (gst_element_factory_can_src_any_caps(dutils, wanted_caps)
        && gst_element_factory_can_sink_any_caps(dutils, available_caps))
    {
        requires_dutils = true;
        gst_object_unref(dutils);

        GstCaps* ret;
        if (!gst_caps_is_fixed(available_caps))
        {
            if (!gst_caps_is_empty(wanted_caps) && (gst_helper::to_string(wanted_caps) != "NULL"))
            {
                if (!gst_caps_is_fixed(wanted_caps))
                {
                    ret = gst_caps_intersect(available_caps, wanted_caps);

                    if (gst_caps_is_empty(ret))
                    {
                        gst_caps_unref(ret);
                        return gst_caps_copy(available_caps);
                    }
                }
                else
                {
                    GstCaps* possible_matches =
                        create_caps_for_formats(available_caps, wanted_caps);

                    if (!possible_matches || gst_caps_is_empty(possible_matches))
                    {
                        SPDLOG_ERROR("No possible matches for dutils.");
                        return nullptr;
                    }

                    ret = gst_caps_intersect(available_caps, possible_matches);
                    gst_caps_unref(possible_matches);
                }
            }
            else
            {
                ret = tcam_gst_find_largest_caps(available_caps);
            }
        }
        else // is fixed
        {
            ret = gst_caps_copy(available_caps);
        }

        if (!ret)
        {
            // TODO not compatible
            SPDLOG_ERROR("No intersecting caps between dutils and src");
            return nullptr;
        }

        return ret;
    }
    gst_object_unref(dutils);

    SPDLOG_ERROR("Could not negotiate caps");
    return nullptr;
}


/**
 * This function works as follows (please edit when changin)
 * Check if input directly supports wanted caps
 * if yes -> get intersect and be done
 * check if conversions are required.
 * jpegdec
 * debayer
 *
 * generally speaking prefer (for both input/output)
 *                           color over mono
 *                           RGBx over YUV
 *                           anything over jpeg
 */

// TODO: bayer and videoconvert should consider eachother
GstCaps* find_input_caps(GstCaps* available_caps,
                         GstCaps* wanted_caps,
                         struct input_caps_required_modules& modules,
                         struct input_caps_toggles toggles)
{
    reset_input_caps_modules(modules);

    if (!GST_IS_CAPS(available_caps))
    {
        return nullptr;
    }

    if (wanted_caps == nullptr || gst_caps_is_empty(wanted_caps))
    {
        GST_INFO("No sink caps specified. Continuing with caps from source device.");
        wanted_caps = gst_caps_copy(available_caps);
    }

    GstElementFactory* dutils = gst_element_factory_find("tcamdutils");
    if (toggles.use_dutils && dutils)
    {
        gst_object_unref(dutils);
        return find_input_caps_dutils(available_caps,
                                      wanted_caps,
                                      modules.bayer2rgb,
                                      modules.videoconvert,
                                      modules.jpegdec,
                                      modules.dutils);
    }

    if (toggles.use_by1xtransform)
    {
        GstElementFactory* bayer_transform = gst_element_factory_find("tcamby1xtransform");

        if (bayer_transform)
        {
            // check if only bayertransform suffices
            if (gst_element_factory_can_src_any_caps(bayer_transform, wanted_caps)
                && gst_element_factory_can_sink_any_caps(bayer_transform, available_caps))
            {
                modules.bayertransform = true;
                // wanted_caps can be fixed, etc.
                // thus change name to be compatible to bayer2rgb sink pad
                // and create a correct intersection
                GstCaps* temp = gst_caps_copy(wanted_caps);
                gst_caps_change_name(temp, "video/x-bayer");

                GstCaps* ret = gst_caps_intersect(available_caps, temp);
                gst_caps_unref(temp);
                gst_object_unref(bayer_transform);
                return ret;
            }

            GstElementFactory* debayer = gst_element_factory_find("bayer2rgb");

            // check if bayertransform + bayer2rgb works
            if (debayer && !tcam_gst_raw_only_has_mono(available_caps))
            {
                if (gst_element_factory_can_src_any_caps(debayer, wanted_caps)
                    && gst_element_factory_can_sink_any_caps(bayer_transform, available_caps))
                {
                    modules.bayertransform = true;
                    modules.bayer2rgb = true;

                    // wanted_caps can be fixed, etc.
                    // thus change name to be compatible to bayer2rgb sink pad
                    // and create a correct intersection
                    GstCaps* temp = gst_caps_copy(wanted_caps);
                    gst_caps_change_name(temp, "video/x-bayer");

                    GstCaps* ret = gst_caps_intersect(available_caps, temp);
                    gst_caps_unref(temp);
                    gst_object_unref(bayer_transform);
                    gst_object_unref(debayer);

                    return ret;
                }
            }

            GstElementFactory* convert = gst_element_factory_find("videoconvert");

            if (convert)
            {
                auto transform_out_caps = get_caps_from_element_name("tcamby1xtransform", "src");

                if (gst_element_factory_can_src_any_caps(convert, wanted_caps)
                    && gst_element_factory_can_sink_any_caps(convert, transform_out_caps))
                {
                    // this intersection check is to ensure that we can't just pass
                    // the caps through and really need this additional element
                    GstCaps* intersect = gst_caps_intersect(transform_out_caps, wanted_caps);
                    if (!gst_caps_is_empty(intersect))
                    {
                        return intersect;
                    }
                    gst_caps_unref(intersect);

                    modules.bayertransform = true;
                    modules.videoconvert = true;
                    // wanted_caps can be fixed, etc.

                    GstCaps* in = get_caps_from_element_name("tcamby1xtransform", "sink");

                    // this removes things like jpeg
                    GstCaps* ret = gst_caps_intersect(available_caps, in);
                    gst_caps_unref(in);

                    GstCaps* temp = gst_caps_copy(wanted_caps);
                    for (unsigned int i = 0; i < gst_caps_get_size(temp); ++i)
                    {
                        gst_structure_remove_field(gst_caps_get_structure(temp, i), "format");
                    }

                    GstCaps* ret2 = gst_caps_intersect(ret, temp);

                    gst_caps_unref(temp);
                    gst_caps_unref(ret);


                    gst_object_unref(convert);
                    return ret2;
                }
                gst_object_unref(convert);
            }

            gst_object_unref(debayer);
            gst_object_unref(bayer_transform);
        }
    }

    GstElementFactory* debayer = gst_element_factory_find("bayer2rgb");

    if (debayer)
    {
        if (gst_element_factory_can_src_any_caps(debayer, wanted_caps)
            && gst_element_factory_can_sink_any_caps(debayer, available_caps))
        {
            modules.bayer2rgb = true;
            // wanted_caps can be fixed, etc.
            // thus change name to be compatible to bayer2rgb sink pad
            // and create a correct intersection
            GstCaps* temp = gst_caps_copy(wanted_caps);
            gst_caps_change_name(temp, "video/x-bayer");

            GstCaps* ret = gst_caps_intersect(available_caps, temp);
            gst_caps_unref(temp);
            gst_object_unref(debayer);
            if (ret)
            {
                return ret;
            }
        }

        GstElementFactory* convert = gst_element_factory_find("videoconvert");

        if (convert)
        {
            if (gst_element_factory_can_src_any_caps(convert, wanted_caps)
                && gst_element_factory_can_sink_any_caps(debayer, available_caps))
            {
                modules.bayer2rgb = true;
                modules.videoconvert = true;
                // wanted_caps can be fixed, etc.
                // thus change name to be compatible to bayer2rgb sink pad
                // and create a correct intersection
                GstCaps* temp = gst_caps_copy(wanted_caps);
                gst_caps_change_name(temp, "video/x-bayer");

                GstCaps* ret = gst_caps_intersect(available_caps, temp);
                gst_caps_unref(temp);
                gst_object_unref(debayer);
                gst_object_unref(convert);

                if (ret)
                {
                    return ret;
                }
            }
        }

        gst_object_unref(convert);
        gst_object_unref(debayer);

        // fall through so that other conversion can be tested
    }

    GstElementFactory* convert = gst_element_factory_find("videoconvert");

    if (convert)
    {
        if (gst_element_factory_can_src_any_caps(convert, wanted_caps)
            && gst_element_factory_can_sink_any_caps(convert, available_caps))
        {
            // this intersection check is to ensure that we can't just pass
            // the caps through and really need this additional element
            GstCaps* intersect = gst_caps_intersect(available_caps, wanted_caps);
            if (!gst_caps_is_empty(intersect))
            {
                return intersect;
            }
            gst_caps_unref(intersect);

            modules.videoconvert = true;
            // wanted_caps can be fixed, etc.

            GstCaps* in = get_caps_from_element_name("videoconvert", "sink");

            // this removes things like jpeg
            GstCaps* ret = gst_caps_intersect(available_caps, in);
            gst_caps_unref(in);

            GstCaps* temp = gst_caps_copy(wanted_caps);
            for (unsigned int i = 0; i < gst_caps_get_size(temp); ++i)
            {
                gst_structure_remove_field(gst_caps_get_structure(temp, i), "format");
            }

            GstCaps* ret2 = gst_caps_intersect(ret, temp);

            gst_caps_unref(temp);
            gst_caps_unref(ret);


            gst_object_unref(convert);
            return ret2;
        }
        gst_object_unref(convert);
    }

    GstElementFactory* jpegdec = gst_element_factory_find("jpegdec");

    if (jpegdec)
    {
        if (gst_element_factory_can_src_any_caps(jpegdec, wanted_caps)
            && gst_element_factory_can_sink_any_caps(jpegdec, available_caps))
        {
            modules.jpegdec = true;
            modules.videoconvert = true;
            // wanted_caps can be fixed, etc.
            // thus change name to be compatible to jpegdec sink pad
            // and create a correct intersection
            GstCaps* temp = gst_caps_copy(wanted_caps);
            gst_caps_change_name(temp, "image/jpeg");

            for (unsigned int i = 0; i < gst_caps_get_size(temp); ++i)
            {
                gst_structure_remove_field(gst_caps_get_structure(temp, i), "format");
            }

            GstCaps* ret = gst_caps_intersect(available_caps, temp);
            gst_caps_unref(temp);
            gst_object_unref(jpegdec);
            return ret;
        }

        gst_object_unref(jpegdec);
    }

    // no transform elements needed
    // try raw intersection
    GstCaps* intersect = gst_caps_intersect(available_caps, wanted_caps);
    if (!gst_caps_is_empty(intersect))
    {
        return intersect;
    }
    gst_caps_unref(intersect);

    return nullptr;
}


static void fill_structure_fixed_resolution(GstStructure* structure,
                                            const tcam::VideoFormatDescription& format,
                                            const tcam_resolution_description& res)
{
    GValue fps_list = G_VALUE_INIT;
    g_value_init(&fps_list, GST_TYPE_LIST);

    for (auto rate : format.get_frame_rates(res))
    {
        int frame_rate_numerator;
        int frame_rate_denominator;
        gst_util_double_to_fraction(rate, &frame_rate_numerator, &frame_rate_denominator);

        GValue fraction = G_VALUE_INIT;
        g_value_init(&fraction, GST_TYPE_FRACTION);
        gst_value_set_fraction(&fraction, frame_rate_numerator, frame_rate_denominator);
        gst_value_list_append_value(&fps_list, &fraction);
        g_value_unset(&fraction);
    }

    gst_structure_set(structure,
                      "width",
                      G_TYPE_INT,
                      res.max_size.width,
                      "height",
                      G_TYPE_INT,
                      res.max_size.height,
                      NULL);

    gst_structure_take_value(structure, "framerate", &fps_list);
}


GstCaps* convert_videoformatsdescription_to_caps(
    const std::vector<tcam::VideoFormatDescription>& descriptions)
{
    GstCaps* caps = gst_caps_new_empty();

    for (const auto& desc : descriptions)
    {
        if (desc.get_fourcc() == 0)
        {
            SPDLOG_INFO("Format has empty fourcc. Ignoring");
            continue;
        }

        const char* caps_string = tcam_fourcc_to_gst_1_0_caps_string(desc.get_fourcc());

        if (caps_string == nullptr)
        {
            SPDLOG_WARN("Format has empty caps string. Ignoring {}",
                        img::fcc_to_string(desc.get_fourcc()));
            continue;
        }

        std::vector<struct tcam_resolution_description> res = desc.get_resolutions();

        for (const auto& r : res)
        {
            uint32_t min_width = r.min_size.width;
            uint32_t min_height = r.min_size.height;

            uint32_t max_width = r.max_size.width;
            uint32_t max_height = r.max_size.height;

            if (r.type == TCAM_RESOLUTION_TYPE_RANGE)
            {
                std::vector<struct tcam_image_size> framesizes =
                    tcam::get_standard_resolutions(r.min_size, r.max_size);

                // check if min/max are already in the vector.
                // some devices return std resolutions as max
                if (r.min_size != framesizes.front())
                {
                    framesizes.insert(framesizes.begin(), r.min_size);
                }

                if (r.max_size != framesizes.back())
                {
                    framesizes.push_back(r.max_size);
                }

                for (const auto& reso : framesizes)
                {
                    GstStructure* structure = gst_structure_from_string(caps_string, NULL);

                    std::vector<double> framerates = desc.get_framerates(reso);

                    if (framerates.empty())
                    {
                        continue;
                    }

                    GValue fps_list = G_VALUE_INIT;
                    g_value_init(&fps_list, GST_TYPE_LIST);

                    for (const auto& f : framerates)
                    {
                        int frame_rate_numerator;
                        int frame_rate_denominator;
                        gst_util_double_to_fraction(
                            f, &frame_rate_numerator, &frame_rate_denominator);

                        if ((frame_rate_denominator == 0) || (frame_rate_numerator == 0))
                        {
                            continue;
                        }

                        GValue fraction = G_VALUE_INIT;
                        g_value_init(&fraction, GST_TYPE_FRACTION);
                        gst_value_set_fraction(
                            &fraction, frame_rate_numerator, frame_rate_denominator);
                        gst_value_list_append_value(&fps_list, &fraction);
                        g_value_unset(&fraction);
                    }


                    gst_structure_set(structure,
                                      "width",
                                      G_TYPE_INT,
                                      reso.width,
                                      "height",
                                      G_TYPE_INT,
                                      reso.height,
                                      NULL);

                    gst_structure_take_value(structure, "framerate", &fps_list);
                    gst_caps_append_structure(caps, structure);
                }


                std::vector<double> fps = desc.get_frame_rates(r);

                std::vector<double> highest_fps = desc.get_framerates({ min_width, min_height });

                if (fps.empty())
                {
                    // GST_ERROR("Could not find any framerates for format");
                    continue;
                }

                // finally also add the range to allow unusual settings like 1920x96@90fps
                GstStructure* structure = gst_structure_from_string(caps_string, NULL);

                GValue w = G_VALUE_INIT;
                g_value_init(&w, GST_TYPE_INT_RANGE);
                gst_value_set_int_range_step(&w, min_width, max_width, r.width_step_size);

                GValue h = G_VALUE_INIT;
                g_value_init(&h, GST_TYPE_INT_RANGE);
                gst_value_set_int_range_step(&h, min_height, max_height, r.height_step_size);

                int fps_min_num;
                int fps_min_den;
                int fps_max_num;
                int fps_max_den;
                gst_util_double_to_fraction(
                    *std::min_element(fps.begin(), fps.end()), &fps_min_num, &fps_min_den);
                gst_util_double_to_fraction(
                    *std::max_element(highest_fps.begin(), highest_fps.end()),
                    &fps_max_num,
                    &fps_max_den);

                GValue f = G_VALUE_INIT;
                g_value_init(&f, GST_TYPE_FRACTION_RANGE);

                gst_value_set_fraction_range_full(
                    &f, fps_min_num, fps_min_den, fps_max_num, fps_max_den);

                gst_structure_take_value(structure, "width", &w);
                gst_structure_take_value(structure, "height", &h);
                gst_structure_take_value(structure, "framerate", &f);
                gst_caps_append_structure(caps, structure);
            }
            else
            {
                GstStructure* structure = gst_structure_from_string(caps_string, NULL);

                fill_structure_fixed_resolution(structure, desc, r);
                gst_caps_append_structure(caps, structure);
            }
        }
    }

    return caps;
}

bool gst_caps_to_tcam_video_format(GstCaps* caps, struct tcam_video_format* format)
{
    if (!caps || !gst_caps_is_fixed(caps) || !format)
    {
        return false;
    }

    *format = {};

    GstStructure* struc = gst_caps_get_structure(caps, 0);

    format->fourcc = tcam_fourcc_from_gst_1_0_caps_string(
        gst_structure_get_name(struc), gst_structure_get_string(struc, "format"));

    gint tmp_w, tmp_h;
    gst_structure_get_int(struc, "width", &tmp_w);
    gst_structure_get_int(struc, "height", &tmp_h);
    format->width = tmp_w < 0 ? 0 : tmp_w;
    format->height = tmp_h < 0 ? 0 : tmp_h;

    int num;
    int den;
    gst_structure_get_fraction(struc, "framerate", &num, &den);

    format->framerate = den / num;

    return true;
}


bool gst_buffer_to_tcam_image_buffer(GstBuffer* buffer, GstCaps* caps, tcam_image_buffer* image)
{
    if (!buffer || !image)
    {
        return false;
    }

    *image = {};

    GstMapInfo info;

    gst_buffer_map(buffer, &info, GST_MAP_READ);

    image->pData = info.data;
    image->length = info.size;

    if (caps)
    {
        gst_caps_to_tcam_video_format(caps, &image->format);
        image->pitch = img::calc_minimum_pitch(static_cast<img::fourcc>(image->format.fourcc), image->format.width);
    }

    gst_buffer_unmap(buffer, &info);

    return true;
}


int calc_pitch(int fourcc, int width)
{
    return img::calc_minimum_pitch(static_cast<img::fourcc>(fourcc), width);
}<|MERGE_RESOLUTION|>--- conflicted
+++ resolved
@@ -72,9 +72,6 @@
 }
 
 
-<<<<<<< HEAD
-GstElement* tcam_gst_find_camera_src(GstElement* element)
-=======
 typedef struct tcam_src_element_
 {
     std::string name;
@@ -115,7 +112,6 @@
 
 
 GstElement* tcam_gst_find_camera_src_rec (GstElement* element, const std::vector<std::string>& factory_names)
->>>>>>> 4cb0639a
 {
     GstPad* orig_pad = gst_element_get_static_pad(element, "sink");
 
@@ -131,25 +127,15 @@
     GstElement* el = gst_pad_get_parent_element(src_pad);
 
     gst_object_unref(src_pad);
-<<<<<<< HEAD
-    GstElement* ret;
-    const char* name =
-        g_type_name(gst_element_factory_get_element_type(gst_element_get_factory(el)));
-    if (g_strcmp0(name, "GstTcamSrc") == 0)
+
+    std::string name = g_type_name(gst_element_factory_get_element_type(gst_element_get_factory(el)));
+
+    if (std::find(factory_names.begin(), factory_names.end(), name) != factory_names.end())
     {
         return el;
     }
-    ret = tcam_gst_find_camera_src(el);
-=======
-    std::string name = g_type_name(gst_element_factory_get_element_type(gst_element_get_factory(el)));
-
-    if (std::find(factory_names.begin(), factory_names.end(), name) != factory_names.end())
-    {
-        return el;
-    }
 
     GstElement* ret = tcam_gst_find_camera_src_rec(el, factory_names);
->>>>>>> 4cb0639a
 
     gst_object_unref(el);
 
@@ -157,9 +143,6 @@
 }
 
 
-<<<<<<< HEAD
-std::string get_plugin_version(const char* plugin_name)
-=======
 GstElement* tcam_gst_find_camera_src (GstElement* element)
 {
     std::vector<std::string> factory_names = get_source_element_factory_names();
@@ -169,7 +152,6 @@
 
 
 std::string get_plugin_version (const char* plugin_name)
->>>>>>> 4cb0639a
 {
     GstPlugin* plugin = gst_plugin_load_by_name(plugin_name);
     if (plugin == nullptr)
@@ -322,8 +304,6 @@
     }
     return FALSE;
 }
-<<<<<<< HEAD
-=======
 
 
 static bool tcam_gst_is_bayer10_fourcc (const uint32_t fourcc)
@@ -367,7 +347,6 @@
     }
     return FALSE;
 }
->>>>>>> 4cb0639a
 
 
 static bool tcam_gst_is_bayer12_packed_fourcc(const uint32_t fourcc)
@@ -805,12 +784,7 @@
         {
             map[65] = fourcc;
         }
-<<<<<<< HEAD
-        //#TODO why is here no mention of bayer10?
-        else if (tcam_gst_is_bayer12_packed_fourcc(fourcc))
-=======
         else if (tcam_gst_is_bayer12_fourcc(fourcc) || tcam_gst_is_bayer12_packed_fourcc(fourcc))
->>>>>>> 4cb0639a
         {
             map[70] = fourcc;
         }
