/*
 * Copyright 2016 The Imaging Source Europe GmbH
 *
 * Licensed under the Apache License, Version 2.0 (the "License");
 * you may not use this file except in compliance with the License.
 * You may obtain a copy of the License at
 *
 * http://www.apache.org/licenses/LICENSE-2.0
 *
 * Unless required by applicable law or agreed to in writing, software
 * distributed under the License is distributed on an "AS IS" BASIS,
 * WITHOUT WARRANTIES OR CONDITIONS OF ANY KIND, either express or implied.
 * See the License for the specific language governing permissions and
 * limitations under the License.
 */

#include "gsttcambin.h"
// #include <girepository.h>

#include "tcamgstbase.h"
#include "tcamprop.h"

#include "tcamgstjson.h"

#include <glib-object.h>

#include <unistd.h>

#include <vector>
#include <string>
#include <cstring>

#include "gst_helper.h"

struct tcambin_data 
{
    std::string     device_serial;
    std::string     device_type;

    std::string     state;

    gst_helper::gst_unique_ptr<GstPad> target_pad;
    gst_helper::gst_unique_ptr<GstCaps> user_caps;

    gst_helper::gst_unique_ptr<GstPad>  pad;

    gst_helper::gst_unique_ptr<GstElement>  out_caps;

    gst_helper::gst_unique_ptr<GstCaps>     src_caps;
    gst_helper::gst_unique_ptr<GstCaps>     target_caps;
};


#define gst_tcambin_parent_class parent_class

GST_DEBUG_CATEGORY_STATIC(gst_tcambin_debug);
#define GST_CAT_DEFAULT gst_tcambin_debug


static gboolean gst_tcambin_create_source (GstTcamBin* self);
static gboolean gst_tcambin_create_elements (GstTcamBin* self);
static void gst_tcambin_clear_source (GstTcamBin* self);

//
// introspection interface
//

static GSList* gst_tcam_bin_get_property_names (TcamProp* self);

static gchar* gst_tcam_bin_get_property_type (TcamProp* self,
                                              const gchar* name);

static gboolean gst_tcam_bin_get_tcam_property(TcamProp* self,
                                               const gchar* name,
                                               GValue* value,
                                               GValue* min,
                                               GValue* max,
                                               GValue* def,
                                               GValue* step,
                                               GValue* type,
                                               GValue* flags,
                                               GValue* category,
                                               GValue* group);

static gboolean gst_tcam_bin_set_tcam_property (TcamProp* self,
                                                const gchar* name,
                                                const GValue* value);

static GSList* gst_tcam_bin_get_tcam_menu_entries (TcamProp* self,
                                                   const gchar* name);

static GSList* gst_tcam_bin_get_device_serials (TcamProp* self);
static GSList* gst_tcam_bin_get_device_serials_backend (TcamProp* self);

static gboolean gst_tcam_bin_get_device_info (TcamProp* self,
                                              const char* serial,
                                              char** name,
                                              char** identifier,
                                              char** connection_type);

static void gst_tcam_bin_prop_init (TcamPropInterface* iface)
{
    iface->get_tcam_property_names = gst_tcam_bin_get_property_names;
    iface->get_tcam_property_type = gst_tcam_bin_get_property_type;
    iface->get_tcam_property = gst_tcam_bin_get_tcam_property;
    iface->get_tcam_menu_entries = gst_tcam_bin_get_tcam_menu_entries;
    iface->set_tcam_property = gst_tcam_bin_set_tcam_property;
    iface->get_tcam_device_serials = gst_tcam_bin_get_device_serials;
    iface->get_tcam_device_serials_backend = gst_tcam_bin_get_device_serials_backend;
    iface->get_tcam_device_info = gst_tcam_bin_get_device_info;
}


G_DEFINE_TYPE_WITH_CODE (GstTcamBin, gst_tcambin, GST_TYPE_BIN,
                         G_IMPLEMENT_INTERFACE (TCAM_TYPE_PROP,
                                                gst_tcam_bin_prop_init))


/**
 * gst_tcam_get_property_type:
 * @self: a #GstTcamBin
 * @name: a #char* identifying the property to query
 *
 * Return the type of a property
 *
 * Returns: (transfer full): A string describing the property type
 */
static gchar* gst_tcam_bin_get_property_type (TcamProp* iface,
                                              const gchar* name)
{
    gchar* ret = NULL;

    GstTcamBin* self = GST_TCAMBIN (iface);

    if (!self->elements_created)
    {
        gst_tcambin_create_elements(GST_TCAMBIN(self));
    }

    GstIterator* it = gst_bin_iterate_elements(GST_BIN(self));
    GValue item = G_VALUE_INIT;
    for (GstIteratorResult res = gst_iterator_next(it, &item);
         res == GST_ITERATOR_OK;
         res = gst_iterator_next(it, &item))
    {
        GstElement* element = GST_ELEMENT(g_value_get_object(&item));
        if(TCAM_IS_PROP(element))
        {
            ret = g_strdup(tcam_prop_get_tcam_property_type(TCAM_PROP(element), name));
            if (ret != nullptr)
            {
                break;
            }
        }
        g_value_unset(&item);
    }

    gst_iterator_free(it);

    return ret;
}


/**
 * gst_tcam_bin_get_property_names:
 * @self: a #GstTcamBin
 *
 * Return a list of property names
 *
 * Returns: (element-type utf8) (transfer full): list of property names
 */
static GSList* gst_tcam_bin_get_property_names (TcamProp* iface)
{
    GSList* ret = NULL;
    GstTcamBin* self = GST_TCAMBIN(iface);

    if (!self->elements_created)
    {
        gst_tcambin_create_elements(GST_TCAMBIN(self));
    }

    GstIterator* it = gst_bin_iterate_elements(GST_BIN(self));
    GValue item = G_VALUE_INIT;
    for (GstIteratorResult res = gst_iterator_next(it, &item);
         res == GST_ITERATOR_OK;
         res = gst_iterator_next(it, &item))
    {
        GstElement* element = GST_ELEMENT(g_value_get_object(&item));
        if(TCAM_IS_PROP(element))
        {
            GSList* prop_names = tcam_prop_get_tcam_property_names(TCAM_PROP(element));
            ret = g_slist_concat(ret, prop_names);
        }
        g_value_unset(&item);
    }

    gst_iterator_free(it);

    return ret;
}


static gboolean gst_tcam_bin_get_tcam_property (TcamProp* iface,
                                                const gchar* name,
                                                GValue* value,
                                                GValue* min,
                                                GValue* max,
                                                GValue* def,
                                                GValue* step,
                                                GValue* type,
                                                GValue* flags,
                                                GValue* category,
                                                GValue* group)
{
    GstTcamBin* self = GST_TCAMBIN(iface);

    if (!self->elements_created)
    {
        gst_tcambin_create_elements(self);
    }

    gboolean ret = false;

    GstIterator* it = gst_bin_iterate_elements(GST_BIN(self));
    GValue item = G_VALUE_INIT;
    for (GstIteratorResult res = gst_iterator_next(it, &item);
         res == GST_ITERATOR_OK;
         res = gst_iterator_next(it, &item))
    {
        GstElement* element = GST_ELEMENT(g_value_get_object(&item));
        if (TCAM_IS_PROP(element))
        {
            if (tcam_prop_get_tcam_property(TCAM_PROP(element),
                                            name, value,
                                            min, max,
                                            def, step,
                                            type,
                                            flags,
                                            category, group))
            {
                ret = true;
                break;
            }
        }
        g_value_unset(&item);
    }

    gst_iterator_free(it);

    return ret;
}


/**
 * gst_tcam_bin_get_tcam_manu_entries:
 * @self: a #GstTcamBin
 * @name: a #char*
 *
 * Return a list of property names
 *
 * Returns: (element-type utf8) (transfer full): a #GSList
 */
static GSList* gst_tcam_bin_get_tcam_menu_entries (TcamProp* iface,
                                                   const gchar* name)
{
    GstTcamBin* self = GST_TCAMBIN(iface);

    if (!self->elements_created)
    {
        gst_tcambin_create_elements(GST_TCAMBIN(self));
    }

    GSList* ret;

    GstIterator* it = gst_bin_iterate_elements(GST_BIN(self));
    GValue item = G_VALUE_INIT;
    for (GstIteratorResult res = gst_iterator_next(it, &item);
         res == GST_ITERATOR_OK;
         res = gst_iterator_next(it, &item))
    {
        GstElement* element = GST_ELEMENT(g_value_get_object(&item));
        if (TCAM_IS_PROP(element))
        {
            ret = tcam_prop_get_tcam_menu_entries(TCAM_PROP(element), name);
            if (ret)
            {
                break;
            }
        }
        g_value_unset(&item);
    }

    gst_iterator_free(it);

    return ret;
}

static gboolean gst_tcam_bin_set_tcam_property (TcamProp* iface,
                                                const gchar* name,
                                                const GValue* value)
{
    GstTcamBin* self = GST_TCAMBIN(iface);

    if (!self->elements_created)
    {
        gst_tcambin_create_elements(self);
    }

    gboolean ret = false;

    GstIterator* it = gst_bin_iterate_elements(GST_BIN(self));
    GValue item = G_VALUE_INIT;
    for (GstIteratorResult res = gst_iterator_next(it, &item);
         res == GST_ITERATOR_OK;
         res = gst_iterator_next(it, &item))
    {
        GstElement* element = GST_ELEMENT(g_value_get_object(&item));
        if (TCAM_IS_PROP(element))
        {
            if (g_strcmp0(gst_element_get_name(element), "tcambin-dutils") == 0)
            {
                GST_INFO("AHA");
            }
            if (tcam_prop_set_tcam_property(TCAM_PROP(element),
                                            name,
                                            value))
            {
                ret = true;
                break;
            }
        }
        g_value_unset(&item);
    }

    gst_iterator_free(it);

    return ret;
}


static GSList* gst_tcam_bin_get_device_serials (TcamProp* self __attribute((__unused__)))
{
    GstElement* src = gst_element_factory_make("tcamsrc", nullptr);
    if (src == nullptr)
    {
        g_critical("Failed to create a tcamsrc");
        return nullptr;
    }

    GSList *serials = tcam_prop_get_device_serials(TCAM_PROP(src));

    gst_object_unref(src);

    return serials;
}


static GSList* gst_tcam_bin_get_device_serials_backend (TcamProp* self __attribute((__unused__)))
{
    GstElement* src = gst_element_factory_make("tcamsrc", nullptr);
    if (src == nullptr)
    {
        g_critical("Failed to create a tcamsrc");
        return nullptr;
    }

    GSList *serials = tcam_prop_get_device_serials_backend(TCAM_PROP(src));

    gst_object_unref(src);

    return serials;
}


static gboolean gst_tcam_bin_get_device_info (TcamProp* self __attribute((__unused__)),
                                              const char* serial,
                                              char** name,
                                              char** identifier,
                                              char** connection_type)
{
    GstElement* src = gst_element_factory_make("tcamsrc", nullptr);
    if (src == nullptr)
    {
        g_critical("Failed to create a tcamsrc");
        return false;
    }
    gboolean ret = tcam_prop_get_device_info(TCAM_PROP(src),
                                             serial,
                                             name,
                                             identifier,
                                             connection_type);
    gst_object_unref(src);

    return ret;
}


//
// gstreamer module
//

static void gst_tcambin_class_init (GstTcamBinClass* klass);
static void gst_tcambin_init (GstTcamBin* klass);

enum
{
    PROP_0,
    PROP_SERIAL,
    PROP_DEVICE_TYPE,
    PROP_DEVICE_CAPS,
    PROP_USE_DUTILS,
    PROP_STATE
};

static GstStaticPadTemplate src_template = GST_STATIC_PAD_TEMPLATE("src",
                                                                   GST_PAD_SRC,
                                                                   GST_PAD_ALWAYS,
                                                                   GST_STATIC_CAPS_ANY);


static gboolean gst_tcambin_create_source (GstTcamBin* self)
{
    gst_tcambin_clear_source(self);

    GST_DEBUG("Creating source...");

    self->src = gst_element_factory_make("tcamsrc", "tcambin-source");
    gst_bin_add(GST_BIN(self), self->src);

    if (!self->data->device_type.empty())
    {
        GST_INFO("Setting source type to %s", self->data->device_type.c_str());
        g_object_set(G_OBJECT(self->src), "type", self->data->device_type.c_str(), NULL);
    }

    if (!self->data->device_serial.empty())
    {
        GST_INFO("Setting source serial to %s", self->data->device_serial.c_str());
        g_object_set(G_OBJECT(self->src), "serial", self->data->device_serial.c_str(), NULL);
    }


    char* serial_from_src = nullptr;
    char* type_from_src = nullptr;
    // query these as late as possible
    // src needs some time as things can happen async
    g_object_get(G_OBJECT(self->src), 
                  "serial", &serial_from_src,
                  "type", &type_from_src,
                  NULL);
    self->data->device_serial = serial_from_src != nullptr ? serial_from_src : std::string();
    self->data->device_type = type_from_src != nullptr ? type_from_src : std::string();

    GST_INFO_OBJECT( self, "Opened device has serial: '%s' type: '%s'", self->data->device_serial.c_str(), self->data->device_type.c_str() );

    // set to READY so that caps are always readable
    gst_element_set_state(self->src, GST_STATE_READY);

    self->data->src_caps = gst_helper::query_caps(gst_helper::get_static_pad(self->src, "src"));
    GST_INFO_OBJECT( self, "caps of src: %" GST_PTR_FORMAT, static_cast<void*>(self->data->src_caps.get()));

    return TRUE;
}


static void gst_tcambin_clear_source (GstTcamBin* self)
{
    if (self->src)
    {
        gst_element_set_state(self->src, GST_STATE_NULL);
        gst_bin_remove(GST_BIN(self), self->src);
        self->src = nullptr;
    }
}


static void gst_tcambin_clear_elements (GstTcamBin* self)
{

    auto remove_element = [=] (GstElement** element)
        {
            if (!GST_IS_ELEMENT(*element))
            {
                return;
            }

            gst_element_set_state(*element, GST_STATE_NULL);
            gst_bin_remove(GST_BIN(self), *element);
            // not needed bin_remove automatically does that
            // gst_object_unref(element);
            *element = nullptr;
        };

    if (self->pipeline_caps)
    {
        gst_element_set_state(self->pipeline_caps, GST_STATE_NULL);
        if (self->src)
        {
            gst_element_unlink_pads(self->src, "src", self->pipeline_caps, "sink");
        }
        gst_bin_remove(GST_BIN(self), self->pipeline_caps);
        self->pipeline_caps = nullptr;
    }

    if (self->dutils)
    {
        remove_element(&self->dutils);
    }

    if (self->bayer_transform)
    {
        remove_element(&self->bayer_transform);
    }
    if (self->exposure)
    {
        remove_element(&self->exposure);
    }
    if (self->whitebalance)
    {
        remove_element(&self->whitebalance);
    }
    if (self->debayer)
    {
        remove_element(&self->debayer);
    }
    if (self->focus)
    {
        remove_element(&self->focus);
    }
    if (self->jpegdec)
    {
        remove_element(&self->jpegdec);
    }
    if (self->convert)
    {
        remove_element(&self->convert);
    }

    self->elements_created = false;
}


static gboolean create_and_add_element (GstElement** element,
                                        const char* factory_name,
                                        const char* element_name,
                                        GstBin* bin)
{
    *element = gst_element_factory_make(factory_name, element_name);
    if (*element)
    {
        GST_DEBUG("Adding %s(%p) to pipeline", factory_name, (void*)*element);
        gst_bin_add(bin, *element);
     }
    else
    {
        return FALSE;
    }
    return TRUE;
}


static gboolean gst_tcambin_create_elements (GstTcamBin* self)
{

    if (self->elements_created)
    {
        return TRUE;
    }
    GST_INFO("creating elements");

    if (self->src == nullptr)
    {
        gst_tcambin_create_source(self);
    }

    self->pipeline_caps = gst_element_factory_make("capsfilter", "tcambin-src_caps");

    if (self->pipeline_caps == nullptr)
    {
        GST_ERROR("Could not create internal pipeline caps. Aborting");
        return FALSE;
    }

    gst_bin_add(GST_BIN(self), self->pipeline_caps);

    auto send_missing_element_msg = [self] (const std::string& element_name)
        {
            std::string msg_string = "Could not create element '" + element_name + "'.";
            GError* err = g_error_new_literal(GST_CORE_ERROR,
                                              GST_CORE_ERROR_MISSING_PLUGIN,
                                              msg_string.c_str());
            GstMessage* msg = gst_message_new_error(GST_OBJECT(self), err, msg_string.c_str());
            gst_element_post_message(GST_ELEMENT(self), msg);
            g_error_free(err);
            GST_ERROR("%s", msg_string.c_str());
        };

    if (self->has_dutils && self->use_dutils)
    {
        if (!create_and_add_element(&self->dutils,
                                    "tcamdutils", "tcambin-dutils",
                                    GST_BIN(self)))
        {
            send_missing_element_msg("tcamdutils");
            return FALSE;
        }

        // go to finish and do not create other elements
        goto finished_element_creation;
    }

    if (tcam_gst_contains_bayer_10_bit(self->data->src_caps.get())
        || tcam_gst_contains_bayer_12_bit( self->data->src_caps.get() ))
    {
        if (!create_and_add_element(&self->bayer_transform,
                                    "tcamby1xtransform",
                                    "tcambin-bayertransform",
                                    GST_BIN(self)))
        {
            send_missing_element_msg("tcambayertransform");
            return FALSE;
        }
    }

    // the following elements only support mono or bayer
    // security check to prevent faulty pipelines

    //if (gst_caps_are_bayer_only(self->src_caps)
    if (contains_bayer( self->data->src_caps.get() )
        || tcam_gst_raw_only_has_mono( self->data->src_caps.get() ))
    {
        if (tcam_prop_get_tcam_property_type(TCAM_PROP(self->src), "Exposure Auto") == nullptr)
        {
            if (!create_and_add_element(&self->exposure,
                                        "tcamautoexposure", "tcambin-exposure",
                                        GST_BIN(self)))
            {
                send_missing_element_msg("tcamautoexposure");
                return FALSE;
            }
        }

        if (tcam_prop_get_tcam_property_type(TCAM_PROP(self->src), "Focus") != nullptr
            && tcam_prop_get_tcam_property_type(TCAM_PROP(self->src), "Auto Focus") == nullptr)
        {
            if (!create_and_add_element(&self->focus,
                                        "tcamautofocus", "tcambin-focus",
                                        GST_BIN(self)))
            {
                send_missing_element_msg("tcamautofocus");
                return FALSE;
            }
        }
    }

    // always add whitebalance when using bayer
    // we want it when debayering
    // users may still want it when asking for bayer
    if (contains_bayer( self->data->src_caps.get() ))
    {
        // use this to see if the device already has the feature
        if (tcam_prop_get_tcam_property_type(TCAM_PROP(self->src), "Whitebalance Auto") == nullptr)
        {
            if (!create_and_add_element(&self->whitebalance,
                                        "tcamwhitebalance", "tcambin-whitebalance",
                                        GST_BIN(self)))
            {
                send_missing_element_msg("tcamwhitebalance");
                return FALSE;
            }
        }
    }

    if (!create_and_add_element(&self->debayer,
                                "bayer2rgb", "tcambin-debayer",
                                GST_BIN(self)))
    {
        send_missing_element_msg("bayer2rgb");
        return FALSE;
    }

    if (contains_jpeg( self->data->src_caps.get() ))
    {
        if (!create_and_add_element(&self->jpegdec,
                                    "jpegdec", "tcambin-jpegdec",
                                    GST_BIN(self)))
        {
            send_missing_element_msg("jpegdec");
            return FALSE;
        }
    }

// videoconvert can be needed by non-dutils and dutils pipelines
// thus include it after the label
finished_element_creation:

    // this is needed to allow for conversions such as
    // GRAY8 to BGRx that can exist when device-caps are set
    if (!create_and_add_element(&self->convert,
                                "videoconvert", "tcambin-convert",
                                GST_BIN(self)))
    {
        send_missing_element_msg("videoconvert");
        return FALSE;
    }

    self->elements_created = TRUE;

    return TRUE;
}


/**
 * Creating the required elements is responsibility of the caller
 */
static gboolean gst_tcambin_link_elements (GstTcamBin* self)
{
    GST_INFO("Linking elements");

    if (self->elements_linked)
    {
        GST_INFO("Already linked");
        return TRUE;
    }

    if (self->data->target_caps == nullptr)
    {
        GST_ERROR("Unknown target caps. Aborting.");
        return FALSE;
    }

    if (self->pipeline_caps == nullptr)
    {
        GST_ERROR("Could not create internal pipeline caps. Aborting");
        return FALSE;
    }

    if (self->data->src_caps == nullptr)
    {
        GST_ERROR("Could not find valid caps. Aborting pipeline creation.");
        return FALSE;
    }

    if (!gst_caps_is_fixed( self->data->src_caps.get() ))
    {
        std::string sc = gst_helper::to_string(self->data->src_caps);
        GstCaps* tmp = tcam_gst_find_largest_caps(self->data->src_caps.get());
        GST_INFO("Caps were not fixed. Reduced '%s' to: '%s'",
                 sc.c_str(),
                  gst_helper::to_string(tmp).c_str());

        if (tmp)
        {
            self->data->src_caps.reset( tmp );
        }
        else
        {
            GST_WARNING("Unable to find largest caps. Continuing with unfixated caps.");
        }
    }
    else
    {
        GST_INFO("Caps are fixed. Using caps for src: %s", gst_helper::to_string(self->data->src_caps).c_str());
    }

    // explicitly destroy the pipeline caps
    // when having a start/stop cycle that goes PLAYING-READY-PLAYING, etc
    // the capsfilter sometimes refuses to correctly link again
    // by simply destroying it and creating a new one we work around this issue

    if (self->pipeline_caps)
    {
        gst_element_set_state(self->pipeline_caps, GST_STATE_NULL);
        gst_bin_remove(GST_BIN(self), self->pipeline_caps);
    }

    self->pipeline_caps = gst_element_factory_make("capsfilter", "tcambin-src_caps");

    if (self->pipeline_caps == nullptr)
    {
        GST_ERROR("Could not create internal pipeline caps. Aborting");
        return FALSE;
    }

    gst_bin_add(GST_BIN(self), self->pipeline_caps);

    // back to normal linking

    g_object_set(self->pipeline_caps, "caps", self->data->src_caps.get(), NULL);

    gboolean ret = gst_element_link(self->src,
                                    self->pipeline_caps);

    if (!ret)
    {
        GST_ERROR("Unable to link src and capsfilter.");
        return ret;
    }

    // helper function to post error messages to GstBus
    auto send_linking_element_msg = [self] (const std::string& element_name)
        {
            std::string msg_string = "Could not link element '" + element_name + "'.";
            GError* err = g_error_new(GST_CORE_ERROR, GST_CORE_ERROR_MISSING_PLUGIN,
                                      "%s", msg_string.c_str());
            GstMessage* msg = gst_message_new_error(GST_OBJECT(self), err, msg_string.c_str());
            gst_element_post_message(GST_ELEMENT(self), msg);
            g_error_free(err);
            GST_ERROR_OBJECT( self, "%s", msg_string.c_str());
        };

    // helper function to link elements
    auto link_elements = [self] (bool condition,
                                 GstElement** previous_element,
                                 GstElement** element,
                                 std::string& pipeline_description,
                                 const std::string& name)
        {
            if (condition)
            {
                if (!*element)
                {
                    return false;
                }

                gboolean ret = gst_element_link(*previous_element, *element);
                if (!ret)
                {
                    return false;
                }

                pipeline_description += " ! ";
                pipeline_description += name;

                *previous_element = *element;
            }

            return true;
        };

    std::string pipeline_description = "tcamsrc ! ";
    pipeline_description += gst_helper::to_string( self->data->src_caps );

    GstElement* previous_element = self->pipeline_caps;

    if (self->has_dutils && self->needs_dutils)
    {
        if (!link_elements((self->has_dutils && self->needs_dutils),
                           &previous_element,
                           &self->dutils,
                           pipeline_description,
                           "tcamdutils"))
        {
            send_linking_element_msg("tcamdutils");
            return FALSE;
        }

        // goto finished_element_linking;

    }

    if (self->bayer_transform
        && self->needs_bayer_transform)
    {
        if (!link_elements(self->bayer_transform,
                           &previous_element,
                           &self->bayer_transform,
                           pipeline_description,
                           "tcambayertransform"))
        {
            send_linking_element_msg("tcambayertransform");
            return FALSE;
        }
    }

    // the following elements only support mono or bayer
    // security check to prevent faulty pipelines

    if (gst_caps_are_bayer_only(self->data->src_caps.get())
        || tcam_gst_raw_only_has_mono(self->data->src_caps.get() ))
    {
        if (tcam_prop_get_tcam_property_type(TCAM_PROP(self->src), "Exposure Auto") == nullptr)
        {
            if (!link_elements(self->exposure,
                               &previous_element,
                               &self->exposure,
                               pipeline_description,
                               "tcamautoexposure"))
            {
                send_linking_element_msg("tcamautoexposure");
                return FALSE;
            }
        }

        if (tcam_prop_get_tcam_property_type(TCAM_PROP(self->src), "Focus") != nullptr
            && tcam_prop_get_tcam_property_type(TCAM_PROP(self->src), "Auto Focus") == nullptr)
        {
            if (!link_elements(self->focus,
                               &previous_element,
                               &self->focus,
                               pipeline_description,
                               "tcamautofocus"))
            {
                send_linking_element_msg("tcamautofocus");
                return FALSE;
            }
        }
    }

    // always add whitebalance when using bayer
    // we want it when debayering
    // users may still want it when asking for bayer
    if (contains_bayer(self->data->src_caps.get() ))
    {
        // use this to see if the device already has the feature
        if (tcam_prop_get_tcam_property_type(TCAM_PROP(self->src), "Whitebalance Auto") == nullptr)
        {
            if (!link_elements(self->whitebalance,
                               &previous_element,
                               &self->whitebalance,
                               pipeline_description,
                               "tcamwhitebalance"))
            {
                send_linking_element_msg("tcamwhitebalance");
                return FALSE;
            }
        }
    }

    if (!link_elements(self->needs_debayer,
                       &previous_element,
                       &self->debayer,
                       pipeline_description,
                       "bayer2rgb"))
    {
        send_linking_element_msg("bayer2rgb");
        return FALSE;
    }

    if (!link_elements(self->needs_jpegdec,
                       &previous_element,
                       &self->jpegdec,
                       pipeline_description,
                       "jpegdec"))
    {
        send_linking_element_msg("jpegdec");
        return FALSE;
    }

    // this is needed to allow for conversions such as
    // GRAY8 to BGRx that can exist when device-caps are set
    if (!link_elements(self->needs_videoconvert,
                       &previous_element,
                       &self->convert,
                       pipeline_description,
                       "videoconvert"))
    {
        send_linking_element_msg("videoconvert");
        return FALSE;
    }

// finished_element_linking:

    GST_INFO_OBJECT( self, "Using %s as exit element for internal pipeline: %s", gst_element_get_name(previous_element), pipeline_description.c_str() );
    self->data->target_pad = gst_helper::get_static_pad(previous_element, "src");

    if( gst_helper::caps_empty_or_any( self->data->target_caps ) )
    {
        self->data->target_caps.reset( gst_caps_copy(self->data->src_caps.get() ) );
    }

    GST_INFO_OBJECT( self, "Working with exit caps: %s", gst_helper::to_string(self->data->target_caps).c_str());
    self->elements_linked = TRUE;

    return TRUE;
}


/**
 * Generate GstCaps that contains all possible caps from src, bayer2rgb and videoconvert
 * in case of an error: return nullptr
 */
static GstCaps* generate_all_caps (GstTcamBin* self)
{
    gst_helper::gst_unique_ptr<GstPad> in_pad = gst_helper::get_static_pad( self->src, "src" );
    GstCaps* incoming_caps = gst_pad_query_caps( in_pad.get(), NULL);

    // always can be passed through
    GstCaps* all_caps = gst_caps_copy(incoming_caps);

    // we have three scenarios:
    // 1. camera has video/x-raw,format=GRAY8 = passed through
    // 2. camera has video/x-bayer => bayer may be passed through or converted => bayer2rgb
    // 2. camera has video/x-raw,format=SOMETHING => passed through

    // this boils down to:
    // if camera is mono,jpeg,yuv => pass through and be done
    // if camera has bayer => add video/x-raw,format{EVERYTHING} with the correct settings

    GstCaps* to_remove = gst_caps_new_empty();

    for (guint i = 0; i < gst_caps_get_size(all_caps); ++i)
    {
        GstStructure* struc = gst_caps_get_structure(all_caps, i);

        if (gst_structure_get_field_type (struc, "format") == G_TYPE_STRING)
        {
            const char* string = gst_structure_get_string (struc, "format");

            if (tcam_gst_is_bayer8_string(string))
            {
                const GValue* width = gst_structure_get_value(struc, "width");
                const GValue* height = gst_structure_get_value(struc, "height");
                const GValue* framerate = gst_structure_get_value(struc, "framerate");

                GstStructure* s = gst_structure_new_empty("video/x-raw");

                GstCaps* tmp = get_caps_from_element_name("bayer2rgb", "src");

                GstStructure* tmp_struc = gst_structure_copy(gst_caps_get_structure(tmp, 0));
                gst_structure_set_value(s, "format", gst_structure_get_value(tmp_struc, "format"));

                gst_structure_set_value(s, "width", width);
                gst_structure_set_value(s, "height", height);
                gst_structure_set_value(s, "framerate", framerate );

                gst_caps_append_structure(all_caps, s);

                gst_caps_unref(tmp);
            }
            else if (!self->has_dutils &&
                     (tcam_gst_is_bayer12_string(string)
                      || tcam_gst_is_bayer12_packed_string(string)
                      || tcam_gst_is_bayer16_string(string)))
            {
                gst_caps_append_structure(to_remove, gst_structure_copy(struc));
            }
        }
    }

    gst_caps_unref(incoming_caps);

    // TODO: find alternative
    // caps_substract implicitly calls gst_caps_simplify
    // this causes 'weird' caps like video/x-raw,format=rggb,width={2448, 2048},height=2048
    // these are hard to parse and should be avoided.
    // all_caps = gst_caps_subtract(all_caps, to_remove);

    gst_caps_unref(to_remove);
    return all_caps;
}


static void set_target_pad (GstTcamBin* self)
{

    gst_ghost_pad_set_target(GST_GHOST_PAD(self->data->pad.get()), NULL);

    if (self->target_set == FALSE)
    {
        if (self->data->target_pad == nullptr)
        {
            GST_ERROR("target_pad not defined");
        }
        else
        {
            if (!gst_ghost_pad_set_target( GST_GHOST_PAD( self->data->pad.get() ), self->data->target_pad.get()))
            {
                GST_ERROR("Could not set target for ghostpad.");
            }
        }
        self->target_set = TRUE;
    }
}


static gboolean apply_state (GstTcamBin* self, const std::string& state)
{
    bool ret;
    if ( self->data->device_serial.empty() )
    {
        ret = load_device_settings(TCAM_PROP(self),
                                     "",
                                     state);
    }
    else
    {
        ret = load_device_settings(TCAM_PROP(self),
                                     self->data->device_serial,
                                     state);
    }

    if (!ret)
    {
        GST_WARNING_OBJECT( self, "Device may be in an undefined state.");
    }

    return ret;
}


static GstStateChangeReturn gst_tcam_bin_change_state (GstElement* element,
                                                       GstStateChange trans)
{
    GstStateChangeReturn ret = GST_STATE_CHANGE_SUCCESS;

    GstTcamBin* self = GST_TCAMBIN(element);

    switch (trans)
    {
        case GST_STATE_CHANGE_NULL_TO_READY:
        {
            GST_INFO("NULL_TO_READY");

            if (self->src == nullptr)
            {
                gst_tcambin_create_source(self);
            }

            gst_element_set_state(self->src, GST_STATE_READY);

            self->data->out_caps.reset(gst_element_factory_make("capsfilter", "tcambin-out_caps"));

            gst_ghost_pad_set_target(GST_GHOST_PAD(self->data->pad.get()),
                                      gst_helper::get_static_pad( self->data->out_caps, "src" ).get() );

            GstCaps* all_caps = generate_all_caps(self);
            g_object_set(self->data->out_caps.get(), "caps", all_caps, NULL);
            gst_caps_unref(all_caps);

            if (!gst_tcambin_create_elements(self))
            {
                GST_ERROR("Error while creating elements");
            }

            break;
        }
        case GST_STATE_CHANGE_READY_TO_PAUSED:
        {
            GST_INFO("READY_TO_PAUSED");

            GstPad* sinkpad = gst_pad_get_peer(self->data->pad.get());

            if (sinkpad == nullptr)
            {
                self->data->target_caps.reset( gst_caps_new_empty() );
            }
            else
            {
                GstElement* par = gst_pad_get_parent_element(sinkpad);

                if (strcmp(g_type_name(gst_element_factory_get_element_type(gst_element_get_factory(par))),
                           "GstCapsFilter") == 0)
                {
                    GstCaps* ptr = nullptr;
                    g_object_get(par, "caps", &ptr, NULL);

                    self->data->target_caps.reset( ptr );
                }
                else
                {
                    self->data->target_caps = gst_helper::query_caps( sinkpad );
                }
                gst_object_unref(par);
                GST_INFO_OBJECT( self, "caps of sink: %" GST_PTR_FORMAT, static_cast<void*>(self->data->target_caps.get()));
            }

            gst_helper::gst_unique_ptr<GstCaps> src_caps = gst_helper::query_caps(gst_helper::get_static_pad(self->src, "src"));
            GST_INFO_OBJECT( self, "caps of src: %" GST_PTR_FORMAT, static_cast<void*>(src_caps.get()));

            if (self->data->user_caps)
            {
                GstCaps* tmp = gst_caps_intersect(self->data->user_caps.get(), src_caps.get());
                if (tmp == nullptr)
                {
                    GST_ERROR_OBJECT( self, "The user defined device caps are not supported by the device. User caps are: %s",
                              gst_helper::to_string(self->data->user_caps).c_str());
                    return GST_STATE_CHANGE_FAILURE;
                }

                self->data->user_caps.reset( tmp );


                // Use the intersected caps instead of the user defined ones.
                // This allows us to work with valid device caps even when
                // the user defines caps like 'video/x-raw,format=BGR' because
                // they want to define the device format but not the resolution etc.
                GST_INFO_OBJECT( self, "Using user defined caps for tcamsrc. User caps are: %s",
                          gst_helper::to_string( self->data->user_caps ).c_str());

                self->data->src_caps.reset( find_input_caps(self->data->user_caps.get(), self->data->target_caps.get(),
                                                 self->needs_bayer_transform,
                                                 self->needs_debayer,
                                                 self->needs_videoconvert,
                                                 self->needs_jpegdec,
                                                 self->needs_dutils,
<<<<<<< HEAD
                                                 self->needs_biteater,
                                                 self->use_dutils)
                );
=======
                                                 self->use_dutils);
>>>>>>> 0110f609
            }
            else
            {
                self->data->src_caps.reset( find_input_caps(src_caps.get(), self->data->target_caps.get(),
                                                 self->needs_bayer_transform,
                                                 self->needs_debayer,
                                                 self->needs_videoconvert,
                                                 self->needs_jpegdec,
                                                 self->needs_dutils,
<<<<<<< HEAD
                                                 self->needs_biteater,
                                                 self->use_dutils)
                                            );
=======
                                                 self->use_dutils);
>>>>>>> 0110f609
            }

            if (!self->data->src_caps || gst_caps_is_empty(self->data->src_caps.get()))
            {
                GST_ERROR_OBJECT( self, "Unable to work with given caps: %s",
                           gst_helper::to_string(self->data->target_caps).c_str());
                return GST_STATE_CHANGE_FAILURE;
            }

            if (!gst_tcambin_link_elements(self))
            {
                GST_ERROR("Unable to link elements");
                return GST_STATE_CHANGE_FAILURE;
            }
            if (self->pipeline_caps && self->data->src_caps)
            {

                self->data->src_caps.reset( tcam_gst_find_largest_caps(self->data->src_caps.get()) );

                g_object_set(self->pipeline_caps, "caps", self->data->src_caps.get(), NULL);
            }
            set_target_pad(self);

            /*
             * We send this message as a means of always notifying
             * applications of the output caps we use.
             * This is done for the case where no output caps are given
             * and the bin selected the caps that shall go out.
             * With this message applications have a way of displaying
             * the selected caps, no matter what.
             */

            gchar* caps_info_string = g_strdup_printf("Working with src caps: %s",
                                                       gst_helper::to_string(self->data->src_caps).c_str());

            GstMessage* msg = gst_message_new_info(GST_OBJECT(element),
                                                   nullptr,
                                                   caps_info_string);
            g_free(caps_info_string);
            gst_element_post_message(element, msg);

            break;
        }
        case GST_STATE_CHANGE_PLAYING_TO_PLAYING:
        {
            GST_INFO("Changing state: %s", gst_state_change_get_name(trans));

            if (self->must_apply_state)
            {
                apply_state(self, self->data->state);
                self->must_apply_state = FALSE;
            }
            break;

        }
        default:
        {
#if GST_VERSION_MINOR >= 14
            GST_INFO("Changing state: %s", gst_state_change_get_name(trans));
#endif
            break;
        }
    }

    ret = GST_ELEMENT_CLASS(parent_class)->change_state(element, trans);
    if (ret == GST_STATE_CHANGE_FAILURE)
    {
        return ret;
    }

    switch(trans)
    {
        case GST_STATE_CHANGE_PAUSED_TO_READY:
        {
            self->target_set = FALSE;
            self->elements_linked = FALSE;

            self->data->src_caps.reset();

            break;
        }
        case GST_STATE_CHANGE_READY_TO_NULL:
        {
            gst_tcambin_clear_source(self);
            gst_tcambin_clear_elements(self);
            gst_ghost_pad_set_target(GST_GHOST_PAD(self->data->pad.get()), NULL);
            break;
        }
        default:
        {
            break;
        }
    }

    return ret;
}


static void gst_tcambin_get_property (GObject* object,
                                      guint prop_id,
                                      GValue* value,
                                      GParamSpec* pspec)
{
    GstTcamBin* self = GST_TCAMBIN(object);
    switch (prop_id)
    {
        case PROP_SERIAL:
        {
            if (self->src)
            {
                g_object_get_property(G_OBJECT(self->src), "serial", value);
            }
            else
            {
                g_value_set_string(value, self->data->device_serial.c_str());
            }
            break;
        }
        case PROP_DEVICE_TYPE:
        {

            if (self->src)
            {
                g_object_get_property(G_OBJECT(self->src), "type", value);
            }
            else
            {
                g_value_set_string(value, self->data->device_type.c_str());
            }
            break;
        }
        case PROP_DEVICE_CAPS:
        {
            g_value_set_string(value, gst_helper::to_string(self->data->user_caps).c_str());
            break;
        }
        case PROP_USE_DUTILS:
        {
            g_value_set_boolean(value, self->use_dutils);
            break;
        }
        case PROP_STATE:
        {
            if (!self->elements_created)
            {
                gst_tcambin_create_elements(GST_TCAMBIN(self));
            }
            if (!self->data->device_serial.empty())
            {
<<<<<<< HEAD
                std::string bla = create_device_settings( self->data->device_serial,
                                                  TCAM_PROP(self)).c_str();
=======
                serial = self->device_serial;
                std::string bla = create_device_settings(serial,
                                                         TCAM_PROP(self)).c_str();
>>>>>>> 0110f609
                g_value_set_string(value, bla.c_str());
            }
            else
            {
                g_value_set_string(value, "");
            }
            break;
        }
        default:
        {
            G_OBJECT_WARN_INVALID_PROPERTY_ID(object, prop_id, pspec);
            break;
        }
    }
}


static void gst_tcambin_set_property (GObject* object,
                                      guint prop_id,
                                      const GValue* value,
                                      GParamSpec* pspec)
{
    GstTcamBin* self = GST_TCAMBIN(object);

    switch (prop_id)
    {
        case PROP_SERIAL:
        {
            self->data->device_serial = g_value_get_string(value) != nullptr ? g_value_get_string( value ) : std::string();
            if (self->src != nullptr)
            {
                GST_INFO("Setting source serial to %s", self->data->device_serial.c_str());
                g_object_set_property( G_OBJECT( self->src ), "serial", value );
            }

            break;
        }
        case PROP_DEVICE_TYPE:
        {
            self->data->device_type = g_value_get_string( value ) != nullptr ? g_value_get_string( value ) : std::string();
            if (self->src != nullptr)
            {
                GST_INFO("Setting source device type to %s", g_value_get_string(value));
                g_object_set_property( G_OBJECT( self->src ), "type", value );
            }
            break;
        }
        case PROP_DEVICE_CAPS:
        {
            self->data->user_caps.reset( gst_caps_from_string(g_value_get_string(value)) );
            break;
        }
        case PROP_USE_DUTILS:
        {
            self->use_dutils = g_value_get_boolean(value);

            GstState state;

            GstStateChangeReturn ret = gst_element_get_state(GST_ELEMENT(self),
                                                             &state, nullptr, 1000000000);

            // only change elements when we are in a clear state
            // and that state is not higher than READY
            if ((ret = GST_STATE_CHANGE_SUCCESS) &&
                (state == GST_STATE_NULL || state == GST_STATE_READY))
            {
                gst_tcambin_clear_elements(self);
                gst_tcambin_create_elements(self);
            }
            break;
        }
        case PROP_STATE:
        {
            GstState gstate;

            gst_element_get_state(GST_ELEMENT(self), &gstate, nullptr, 1000000);

            if (gstate == GST_STATE_VOID_PENDING
                || gstate == GST_STATE_NULL)
            {
                GST_INFO("tcambin not ready. State will be applied once GST_STATE_READY is reached.");
                self->must_apply_state = TRUE;
                self->data->state = g_value_get_string(value) != nullptr ? g_value_get_string( value ) : std::string();
            }
            else
            {
                self->must_apply_state = FALSE;

                bool ret = apply_state(self, g_value_get_string(value));
                if (!ret)
                {
                    GST_WARNING("Device may be in an undefined state.");
                }
            }
            break;
        }
        default:
        {
            G_OBJECT_WARN_INVALID_PROPERTY_ID(object, prop_id, pspec);
            break;
        }
    }
}


static bool verify_tcamdutils_version ()
{
    std::string dutils_version = get_plugin_version("tcamdutils");

    std::string tcam_version = get_version_major();
    tcam_version += ".";
    tcam_version += get_version_minor();

    // Only check major.minor
    // everything else is potential bugfix
    if (dutils_version.find(tcam_version) == std::string::npos)
    {
        GST_WARNING("Version missmatch for tcamdutils. Auto usage disabled. Found '%s' Required: '%s'",
                    dutils_version.c_str(), tcam_version.c_str());
        return false;
    }

    return true;
}


static void gst_tcambin_init (GstTcamBin* self)
{
    GST_DEBUG_OBJECT( self, "init" );


    self->use_dutils = TRUE;
    self->elements_linked = FALSE;

    self->data = new tcambin_data;

    auto factory = gst_element_factory_find("tcamdutils");

    if (factory != nullptr)
    {
        self->has_dutils = TRUE;
        gst_object_unref(factory);
        self->use_dutils = verify_tcamdutils_version();
    }
    else
    {
        self->has_dutils = FALSE;
        self->use_dutils = FALSE;
    }

    self->src = nullptr;
    self->pipeline_caps = nullptr;
    self->dutils = nullptr;
    self->bayer_transform = nullptr;
    self->exposure = nullptr;
    self->whitebalance = nullptr;
    self->debayer = nullptr;
    self->focus = nullptr;
    self->jpegdec = nullptr;
    self->convert = nullptr;

    // NOTE: the result of gst_ghost_pad_new_no_target is a floating reference that is consumer by gst_element_add_pad
    self->data->pad.reset( gst_ghost_pad_new_no_target("src", GST_PAD_SRC) );
    gst_element_add_pad(GST_ELEMENT(self), self->data->pad.get());

    GST_OBJECT_FLAG_SET(self, GST_ELEMENT_FLAG_SOURCE);
}

static void gst_tcambin_finalize (GObject* object)
{
    GstTcamBin* self = GST_TCAMBIN( object );

    delete self->data;

    G_OBJECT_CLASS (parent_class)->finalize(object);
}

static void gst_tcambin_dispose (GstTcamBin* self)
{
    GST_DEBUG("dispose");

    gst_tcambin_clear_source(self);
    gst_tcambin_clear_elements(self);

    gst_element_remove_pad(GST_ELEMENT(self), self->data->pad.get());

    self->data->pad.release();

    G_OBJECT_CLASS(parent_class)->dispose((GObject*) self);
}


static void gst_tcambin_class_init (GstTcamBinClass* klass)
{
    GObjectClass* object_class = G_OBJECT_CLASS (klass);
    GstElementClass* element_class = GST_ELEMENT_CLASS (klass);

    object_class->dispose = (GObjectFinalizeFunc) gst_tcambin_dispose;
    object_class->finalize = gst_tcambin_finalize;
    object_class->set_property = gst_tcambin_set_property;
    object_class->get_property = gst_tcambin_get_property;

    element_class->change_state = GST_DEBUG_FUNCPTR(gst_tcam_bin_change_state);

    g_object_class_install_property(object_class,
                                    PROP_SERIAL,
                                    g_param_spec_string("serial",
                                                        "Camera serial",
                                                        "Serial of the camera that shall be used",
                                                        "",
                                                        static_cast<GParamFlags>(G_PARAM_READWRITE | G_PARAM_STATIC_STRINGS)));


    g_object_class_install_property
        (object_class,
         PROP_DEVICE_TYPE,
         g_param_spec_string("type",
                             "Camera type",
                             "type/backend of the camera",
                             "auto",
                             static_cast<GParamFlags>(G_PARAM_READWRITE | G_PARAM_STATIC_STRINGS)));


    g_object_class_install_property(object_class,
                                    PROP_DEVICE_CAPS,
                                    g_param_spec_string("device-caps",
                                                        "Device Caps",
                                                        "GstCaps the tcamsrc shall use",
                                                        "",
                                                        static_cast<GParamFlags>(G_PARAM_READWRITE | G_PARAM_STATIC_STRINGS)));

   g_object_class_install_property(object_class,
                                    PROP_USE_DUTILS,
                                    g_param_spec_boolean("use-dutils",
                                                        "Allow usage of dutils element",
                                                        "",
                                                        TRUE,
                                                         static_cast<GParamFlags>(G_PARAM_READWRITE | G_PARAM_STATIC_STRINGS)));

   g_object_class_install_property(object_class,
                                   PROP_STATE,
                                   g_param_spec_string("state",
                                                       "Property State",
                                                       "Property values the internal elements shall use",
                                                       "",
                                                       static_cast<GParamFlags>(G_PARAM_READWRITE | G_PARAM_STATIC_STRINGS)));


    gst_element_class_add_pad_template (element_class,
                                        gst_static_pad_template_get (&src_template));

    gst_element_class_set_details_simple (element_class,
                                          "Tcam Video Bin",
                                          "Source/Video",
                                          "Tcam based bin",
                                          "The Imaging Source <support@theimagingsource.com>");
}


static gboolean plugin_init (GstPlugin* plugin)
{
    GST_DEBUG_CATEGORY_INIT(gst_tcambin_debug, "tcambin", 0, "TcamBin");

    return gst_element_register(plugin, "tcambin", GST_RANK_NONE, GST_TYPE_TCAMBIN);
}

#ifndef TCAMBIN_VERSION
#define TCAMBIN_VERSION "1.0.0"
#endif


#ifndef PACKAGE
#define PACKAGE "tcam"
#endif

GST_PLUGIN_DEFINE (GST_VERSION_MAJOR,
                   GST_VERSION_MINOR,
                   tcambin,
                   "Tcam Video Bin",
                   plugin_init,
                   get_version(),
                   "Proprietary",
                   "tcambin",
                   "theimagingsource.com")<|MERGE_RESOLUTION|>--- conflicted
+++ resolved
@@ -1194,13 +1194,7 @@
                                                  self->needs_videoconvert,
                                                  self->needs_jpegdec,
                                                  self->needs_dutils,
-<<<<<<< HEAD
-                                                 self->needs_biteater,
-                                                 self->use_dutils)
-                );
-=======
-                                                 self->use_dutils);
->>>>>>> 0110f609
+                                                 self->use_dutils) );
             }
             else
             {
@@ -1210,13 +1204,7 @@
                                                  self->needs_videoconvert,
                                                  self->needs_jpegdec,
                                                  self->needs_dutils,
-<<<<<<< HEAD
-                                                 self->needs_biteater,
-                                                 self->use_dutils)
-                                            );
-=======
-                                                 self->use_dutils);
->>>>>>> 0110f609
+                                                 self->use_dutils) );
             }
 
             if (!self->data->src_caps || gst_caps_is_empty(self->data->src_caps.get()))
@@ -1366,14 +1354,8 @@
             }
             if (!self->data->device_serial.empty())
             {
-<<<<<<< HEAD
                 std::string bla = create_device_settings( self->data->device_serial,
                                                   TCAM_PROP(self)).c_str();
-=======
-                serial = self->device_serial;
-                std::string bla = create_device_settings(serial,
-                                                         TCAM_PROP(self)).c_str();
->>>>>>> 0110f609
                 g_value_set_string(value, bla.c_str());
             }
             else
