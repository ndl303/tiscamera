/*
 * Copyright 2014 The Imaging Source Europe GmbH
 *
 * Licensed under the Apache License, Version 2.0 (the "License");
 * you may not use this file except in compliance with the License.
 * You may obtain a copy of the License at
 *
 * http://www.apache.org/licenses/LICENSE-2.0
 *
 * Unless required by applicable law or agreed to in writing, software
 * distributed under the License is distributed on an "AS IS" BASIS,
 * WITHOUT WARRANTIES OR CONDITIONS OF ANY KIND, either express or implied.
 * See the License for the specific language governing permissions and
 * limitations under the License.
 */

#ifndef TCAM_GSTTCAMSRC_H
#define TCAM_GSTTCAMSRC_H

#include "tcam.h"

#include <girepository.h>
#include <gst/gst.h>
#include <string>
#include <vector>

using namespace tcam;

#ifdef __cplusplus
extern "C"
{
#endif


    G_BEGIN_DECLS


#define GST_TYPE_TCAM_SRC          (gst_tcam_src_get_type())
#define GST_TCAM_SRC(obj)          (G_TYPE_CHECK_INSTANCE_CAST((obj), GST_TYPE_TCAM_SRC, GstTcamSrc))
#define GST_TCAM_SRC_CLASS(klass)  (G_TYPE_CHECK_CLASS_CAST((klass), GST_TYPE_TCAM_SRC, GstTcamSrc))
#define GST_IS_TCAM_SRC(obj)       (G_TYPE_CHECK_INSTANCE_TYPE((obj), GST_TYPE_TCAM_SRC))
#define GST_IS_TCAM_SRC_CLASS(obj) (G_TYPE_CHECK_CLASS_TYPE((klass), GST_TYPE_TCAM_SRC))

    typedef struct _GstTcamSrc GstTcamSrc;
    typedef struct _GstTcamSrcClass GstTcamSrcClass;

    struct _GstTcamSrc
    {
        GstBin parent;

        GstElement* active_source;

        // convenience container
        // for all source elements
        // tcamsrc can address
        GSList* source_list;

<<<<<<< HEAD
        GstElement* main_src;
        GstElement* pimipi_src;
        //GstElement* mipi_src;
=======
    GstElement* main_src;
    GstElement* pimipi_src;
    GstElement* tegra_src;
>>>>>>> 4cb0639a

        std::string device_serial;
        TCAM_DEVICE_TYPE device_type;

        gint cam_buffers;
        gboolean drop_incomplete_frames;
        gboolean do_timestamp;
        gint num_buffers;

        GstPad* pad;
    };


    struct _GstTcamSrcClass
    {
        GstBinClass parent_class;
    };

    GType gst_tcam_src_get_type(void);

    G_END_DECLS


#ifdef __cplusplus
}
#endif


#endif /* TCAM_GSTTCAMSRC_H */<|MERGE_RESOLUTION|>--- conflicted
+++ resolved
@@ -55,15 +55,9 @@
         // tcamsrc can address
         GSList* source_list;
 
-<<<<<<< HEAD
         GstElement* main_src;
         GstElement* pimipi_src;
-        //GstElement* mipi_src;
-=======
-    GstElement* main_src;
-    GstElement* pimipi_src;
-    GstElement* tegra_src;
->>>>>>> 4cb0639a
+        GstElement* tegra_src;
 
         std::string device_serial;
         TCAM_DEVICE_TYPE device_type;
