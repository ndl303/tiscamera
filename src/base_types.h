--- conflicted
+++ resolved
@@ -53,20 +53,12 @@
 enum TCAM_DEVICE_TYPE
 {
     TCAM_DEVICE_TYPE_UNKNOWN = 0, /**< Unknown device type*/
-<<<<<<< HEAD
-    TCAM_DEVICE_TYPE_V4L2, /**< device that uses the v4l2 API */
-    TCAM_DEVICE_TYPE_ARAVIS, /**< currently through aravis */
-    TCAM_DEVICE_TYPE_LIBUSB, /**< libusb backends */
-    TCAM_DEVICE_TYPE_PIMIPI, /**< mipi cameras on raspberry pi*/
-    TCAM_DEVICE_TYPE_MIPI, /**< mipi cameras*/
-=======
     TCAM_DEVICE_TYPE_V4L2,        /**< device that uses the v4l2 API */
     TCAM_DEVICE_TYPE_ARAVIS,      /**< currently through aravis */
     TCAM_DEVICE_TYPE_LIBUSB,      /**< libusb backends */
     TCAM_DEVICE_TYPE_PIMIPI,      /**< mipi cameras on raspberry pi*/
     TCAM_DEVICE_TYPE_MIPI,        /**< mipi cameras*/
     TCAM_DEVICE_TYPE_TEGRA,        /**< tegra fpd/mipi cameras*/
->>>>>>> 4cb0639a
 };
 
 
