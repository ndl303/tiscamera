--- conflicted
+++ resolved
@@ -90,16 +90,6 @@
         level = string2loglevel(log_def);
     }
 
-<<<<<<< HEAD
-    char b[1024];
-    sprintf(b,
-            "\nThe following library versions are used:\n\tTcam:\t%s\n\tAravis:\t%s",
-            get_version(),
-            get_aravis_version());
-
-    va_list args;
-    log("", TCAM_LOG_INFO, "Logger", __LINE__, b, args);
-=======
     if (level >= TCAM_LOG_DEBUG)
     {
         char b[1024];
@@ -112,7 +102,6 @@
         va_list args;
         log("", TCAM_LOG_DEBUG, "Logger", __LINE__, b, args);
     }
->>>>>>> 6661f551
 }
 
 void Logger::load_default_settings ()
