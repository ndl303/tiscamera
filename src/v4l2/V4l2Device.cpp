--- conflicted
+++ resolved
@@ -781,410 +781,7 @@
 }
 
 
-<<<<<<< HEAD
 void V4l2Device::stream()
-=======
-void V4l2Device::index_all_controls (std::shared_ptr<PropertyImpl> impl)
-{
-    bool extension_unit_exists = false;
-    // test for loaded extension unit.
-    for (unsigned int i = 0; i < 3; ++i)
-    {
-        if (extension_unit_is_loaded())
-        {
-            extension_unit_exists = true;
-            break;
-        }
-        else
-        {
-            usleep(500);
-        }
-    }
-    if (!extension_unit_exists)
-    {
-        tcam_warning("The property extension unit does not exist. Not all properties will be accessible.");
-    }
-
-    struct v4l2_queryctrl qctrl = {};
-    qctrl.id = V4L2_CTRL_FLAG_NEXT_CTRL;
-
-    while (tcam_xioctl(this->fd, VIDIOC_QUERYCTRL, &qctrl) == 0)
-    {
-        index_control(&qctrl, impl);
-        qctrl.id |= V4L2_CTRL_FLAG_NEXT_CTRL;
-    }
-
-    // sort out duplicated interfaces
-    sort_properties();
-    // create conversion factors so that properties allways use the same units
-    create_conversion_factors();
-    // create library only properties
-    create_emulated_properties();
-}
-
-
-
-// TODO: replace with a more general purpose solution
-void V4l2Device::create_special_property (int _fd,
-                                          struct v4l2_queryctrl* queryctrl,
-                                          struct v4l2_ext_control* ctrl,
-                                          std::shared_ptr<PropertyImpl> impl
-    )
-{
-
-    if (ctrl->id == 0x009a0901) // exposure auto map
-    {
-        auto prop_id = find_v4l2_mapping(ctrl->id);
-        auto ctrl_m = get_control_reference(prop_id);
-        uint32_t flags = convert_v4l2_flags(queryctrl->flags);
-
-        tcam_device_property cp = {};
-
-
-        //create internal property
-        // cp.name can be empty as it is internal
-        cp.id = generate_unique_property_id();
-        cp.type = TCAM_PROPERTY_TYPE_ENUMERATION;
-        cp.value.i.min = queryctrl->minimum;
-        cp.value.i.max = queryctrl->maximum;
-        cp.value.i.step = 0;
-        cp.value.i.default_value = queryctrl->default_value;
-        cp.value.i.value = ctrl->value;
-        cp.flags = flags;
-
-        struct v4l2_querymenu qmenu = {};
-
-        qmenu.id = queryctrl->id;
-
-        std::map<std::string, int> m;
-
-        for (int i = 0; i <= queryctrl->maximum; i++)
-        {
-            qmenu.index = i;
-            if (tcam_xioctl(_fd, VIDIOC_QUERYMENU, &qmenu))
-                continue;
-
-            std::string map_string((char*) qmenu.name);
-            m.emplace(map_string, i);
-        }
-
-        auto internal_prop = std::make_shared<Property>(PropertyEnumeration(impl, cp, m, Property::ENUM));
-        //handler->special_properties.push_back
-
-        property_handler->special_properties.push_back({(int)ctrl->id, 0.0, false, internal_prop});
-
-        int active_value = cp.value.i.value;
-        int default_value = cp.value.i.default_value;
-        cp = {};
-
-        /*
-          1 => manual mode
-          3 => aperture priority mode
-          default is 3
-
-          external bool is:
-          true => 3
-          false => 1
-
-        */
-        std::map<bool, std::string> mapping;
-        mapping.emplace(true, "Aperture Priority Mode");
-        mapping.emplace(false, "Manual Mode");
-
-        cp = create_empty_property(ctrl_m.id);
-
-        // create external property
-        if (default_value == 1)
-        {
-            cp.value.b.default_value = false;
-        }
-        else if (default_value == 3)
-        {
-            cp.value.b.default_value = true;
-        }
-        else
-        {
-            tcam_log(TCAM_LOG_ERROR,
-                     "Boolean '%s' has impossible default value: %d Setting to false",
-                     cp.name,
-                     queryctrl->default_value);
-            cp.value.b.default_value = false;
-        }
-
-        if (active_value == 1)
-        {
-            cp.value.b.value = false;
-        }
-        else if (active_value == 3)
-        {
-            cp.value.b.value = true;
-        }
-        else
-        {
-            tcam_log(TCAM_LOG_ERROR,
-                     "Boolean '%s' has impossible value: %d Setting to false",
-                     cp.name,
-                     ctrl->value);
-            cp.value.b.value = false;
-        }
-        cp.flags = flags;
-
-        auto external_prop = std::make_shared<Property>(PropertyBoolean(impl, cp, Property::BOOLEAN));
-
-        property_handler->properties.push_back({(int)ctrl->id, 0.0, true, external_prop});
-
-        property_handler->mappings.push_back({external_prop, internal_prop, mapping});
-
-    }
-
-}
-
-
-int V4l2Device::index_control (struct v4l2_queryctrl* qctrl, std::shared_ptr<PropertyImpl> impl)
-{
-
-    if (qctrl->flags & V4L2_CTRL_FLAG_DISABLED)
-    {
-        return 1;
-    }
-
-    if (qctrl->type == V4L2_CTRL_TYPE_CTRL_CLASS)
-    {
-        // ignore unneccesary controls descriptions such as control "groups"
-        // tcam_log(TCAM_LOG_DEBUG, "/n%s/n", qctrl->name);
-        return 1;
-    }
-    struct v4l2_ext_control ext_ctrl = {};
-    struct v4l2_ext_controls ctrls = {};
-
-    ext_ctrl.id = qctrl->id;
-    ctrls.ctrl_class = V4L2_CTRL_ID2CLASS(qctrl->id);
-    ctrls.count = 1;
-    ctrls.controls = &ext_ctrl;
-
-    if (V4L2_CTRL_ID2CLASS(qctrl->id) != V4L2_CTRL_CLASS_USER &&
-        qctrl->id < V4L2_CID_PRIVATE_BASE)
-    {
-        if (qctrl->type == V4L2_CTRL_TYPE_STRING)
-        {
-            ext_ctrl.size = qctrl->maximum + 1;
-            ext_ctrl.string = (char *)malloc(ext_ctrl.size);
-            ext_ctrl.string[0] = 0;
-        }
-
-        if (qctrl->flags & V4L2_CTRL_FLAG_WRITE_ONLY)
-        {
-            tcam_log(TCAM_LOG_INFO, "Encountered write only control.");
-        }
-
-        else if (tcam_xioctl(fd, VIDIOC_G_EXT_CTRLS, &ctrls))
-        {
-            tcam_log(TCAM_LOG_ERROR, "Errno %d getting ext_ctrl %s", errno, qctrl->name);
-            return -1;
-        }
-    }
-    else
-    {
-        struct v4l2_control ctrl = {};
-
-        ctrl.id = qctrl->id;
-        if (tcam_xioctl(fd, VIDIOC_G_CTRL, &ctrl))
-        {
-            tcam_log(TCAM_LOG_ERROR, "error %d getting ctrl %s", errno, qctrl->name);
-            return -1;
-        }
-        ext_ctrl.value = ctrl.value;
-    }
-
-    std::shared_ptr<Property> p;
-
-    std::vector<int> special_properties = { 0x009a0901 /* exposure auto */ };
-
-    if (std::find(special_properties.begin(),
-                  special_properties.end(), ext_ctrl.id) != special_properties.end())
-    {
-        create_special_property(fd, qctrl, &ext_ctrl, impl);
-        return 0;
-    }
-    else
-    {
-        p = create_property(fd, qctrl, &ext_ctrl, property_handler);
-
-        if (p == nullptr)
-        {
-            tcam_log(TCAM_LOG_ERROR, "Property '%s' is null", qctrl->name);
-            return -1;
-        }
-    }
-
-    struct property_description desc;
-
-    desc.id = qctrl->id;
-    desc.conversion_factor = 0.0;
-    desc.prop = p;
-
-    static std::vector<TCAM_PROPERTY_ID> special_controls = {};
-
-    if (std::find(special_controls.begin(), special_controls.end(), p->get_ID()) != special_controls.end())
-    {
-        property_handler->special_properties.push_back(desc);
-    }
-    else
-    {
-        property_handler->properties.push_back(desc);
-    }
-
-    if (qctrl->type == V4L2_CTRL_TYPE_STRING)
-    {
-        free(ext_ctrl.string);
-    }
-    return 1;
-}
-
-bool save_value_of_control (const v4l2_control* ctrl,
-                            tcam_device_property* cp,
-                            double conversion_factor)
-{
-    switch (cp->type)
-    {
-        case TCAM_PROPERTY_TYPE_BOOLEAN:
-        {
-            if (ctrl->value == 0)
-            {
-                cp->value.b.value = false;
-            }
-            else if (ctrl->value > 0)
-            {
-                cp->value.b.value = true;
-            }
-            else
-            {
-                tcam_log(TCAM_LOG_ERROR,
-                         "Boolean '%s' has impossible value: %d Setting to false",
-                         cp->name,
-                         ctrl->value);
-                cp->value.b.value = false;
-            }
-            return true;
-        }
-        case TCAM_PROPERTY_TYPE_ENUMERATION:
-        case TCAM_PROPERTY_TYPE_INTEGER:
-        {
-            cp->value.i.value = ctrl->value;
-
-            if (conversion_factor != 0.0)
-            {
-                cp->value.i.value *= conversion_factor;
-            }
-            return true;
-        }
-        default:
-        {
-            return false;
-        }
-    }
-
-}
-
-
-void V4l2Device::updateV4L2Property (V4l2Device::property_description& desc)
-{
-    struct v4l2_control ctrl = {};
-    ctrl.id = desc.id;
-
-    if (desc.prop->get_type() == TCAM_PROPERTY_TYPE_BUTTON)
-    {
-        return;
-    }
-
-    if (tcam_xioctl(fd, VIDIOC_G_CTRL, &ctrl))
-    {
-        tcam_log(TCAM_LOG_ERROR, "Could not retrieve current value of %s. ioctl return '%s'", desc.prop->get_name().c_str(), strerror(errno));
-    }
-
-    auto cp = desc.prop->get_struct();
-
-    if (!save_value_of_control(&ctrl, &cp, desc.conversion_factor))
-    {
-        tcam_warning("Could not save %s property value of control in struct", desc.prop->get_name().c_str());
-        return;
-    }
-    tcam_trace("Updated property %s (%d) to %lld", desc.prop->get_name().c_str(), desc.id, cp.value.i.value);
-
-    desc.prop->set_struct(cp);
-}
-
-
-bool V4l2Device::changeV4L2Control (const property_description& prop_desc)
-{
-
-    TCAM_PROPERTY_TYPE type = prop_desc.prop->get_type();
-
-    const std::string name = prop_desc.prop->get_name();
-
-    if (name == "Exposure" ||
-        name == "ExposureTime" ||
-        name == "Exposure Time" ||
-        name == "Exposure Time (us)")
-    {
-        update_stream_timeout();
-    }
-
-    if (type == TCAM_PROPERTY_TYPE_STRING ||
-        type == TCAM_PROPERTY_TYPE_UNKNOWN ||
-        type == TCAM_PROPERTY_TYPE_DOUBLE)
-    {
-        tcam_log(TCAM_LOG_ERROR, "Property type not supported. Property changes not submitted to device.");
-        return false;
-    }
-
-    struct v4l2_control ctrl = {};
-
-    ctrl.id = prop_desc.id;
-
-    if (type == TCAM_PROPERTY_TYPE_INTEGER || type == TCAM_PROPERTY_TYPE_ENUMERATION)
-    {
-        ctrl.value = (std::static_pointer_cast<PropertyInteger>(prop_desc.prop))->get_value();
-        if (prop_desc.conversion_factor != 0.0)
-        {
-            ctrl.value /= prop_desc.conversion_factor;
-        }
-    }
-    else if (type == TCAM_PROPERTY_TYPE_BOOLEAN)
-    {
-        if ((std::static_pointer_cast<PropertyBoolean>(prop_desc.prop))->get_value())
-        {
-            ctrl.value = 1;
-        }
-        else
-        {
-            ctrl.value = 0;
-        }
-    }
-    else if (type == TCAM_PROPERTY_TYPE_BUTTON)
-    {
-        ctrl.value = 1;
-    }
-
-    int ret = tcam_xioctl(fd, VIDIOC_S_CTRL, &ctrl);
-
-    if (ret < 0)
-    {
-        tcam_log(TCAM_LOG_ERROR, "Unable to submit property change for %s.", prop_desc.prop->get_name().c_str());
-    }
-    else
-    {
-        tcam_log(TCAM_LOG_DEBUG,
-                 "Changed ctrl %s to value %d.",
-                 prop_desc.prop->get_name().c_str(),
-                 ctrl.value);
-    }
-
-    return true;
-}
-
-void V4l2Device::stream ()
->>>>>>> 4cb0639a
 {
     int lost_countdown = lost_countdown_default;
     // period elapsed for current image
@@ -1267,14 +864,8 @@
         }
         if (lost_countdown <= 0)
         {
-<<<<<<< HEAD
-            this->is_stream_on = false;
-            this->notification_thread = std::thread(&V4l2Device::notify_device_lost_func, this);
-            return;
-=======
-            tcam_warning("Did not receive image for long time.");
+            SPDLOG_WARN("Did not receive image for long time.");
             lost_countdown = lost_countdown_default;
->>>>>>> 4cb0639a
         }
     }
 }
