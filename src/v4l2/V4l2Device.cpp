--- conflicted
+++ resolved
@@ -498,7 +498,7 @@
             break;
         }
     }
-    tcam_debug("Setting stream timeout to %d", stream_timeout_sec_.load());
+    SPDLOG_DEBUG("Setting stream timeout to {}", stream_timeout_sec_.load());
 
 }
 
@@ -518,13 +518,10 @@
 
     is_stream_on = true;
 
-<<<<<<< HEAD
+    update_stream_timeout();
+
     SPDLOG_INFO("Starting stream in work thread.");
-=======
-    update_stream_timeout();
-
-    tcam_log(TCAM_LOG_INFO, "Starting stream in work thread.");
->>>>>>> e365a780
+
     this->work_thread = std::thread(&V4l2Device::stream, this);
 
     return true;
@@ -1444,24 +1441,17 @@
                 continue;   // timeout while trigger is enabled, just continue
             }
 
-<<<<<<< HEAD
-            SPDLOG_ERROR("Timeout while waiting for new image buffer.");
-            statistics.frames_dropped++;
-
-            lost_countdown--;
-=======
             if (waited_seconds < waiting_period)
             {
                 waited_seconds += select_timeout;
             }
             else
             {
-                tcam_error("Timeout while waiting for new image buffer.");
+                SPDLOG_ERROR("Timeout while waiting for new image buffer.");
                 statistics.frames_dropped++;
                 waited_seconds = 0;
                 lost_countdown--;
             }
->>>>>>> e365a780
         }
         else
         {
